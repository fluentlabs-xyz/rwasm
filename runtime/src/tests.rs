--- conflicted
+++ resolved
@@ -130,7 +130,6 @@
 }
 
 #[test]
-<<<<<<< HEAD
 fn test_import_section() {
     let wasm_binary = include_bytes!("../examples/bin/import.wasm");
     let import_linker = Runtime::new_linker();
@@ -138,7 +137,9 @@
     let result =
         Runtime::run_with_linker(rwasm_binary.as_slice(), &[], &import_linker, false).unwrap();
     println!("Output: {:?}", result.data().output().clone());
-=======
+}
+
+#[test]
 fn test_state() {
     let wasm_binary = wat::parse_str(
         r#"
@@ -183,5 +184,4 @@
         false,
     )
     .unwrap();
->>>>>>> 5b53d240
 }