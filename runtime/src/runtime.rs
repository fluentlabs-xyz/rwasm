--- conflicted
+++ resolved
@@ -5,21 +5,6 @@
 use fluentbase_rwasm::{
     common::{Trap, ValueType},
     engine::Tracer,
-<<<<<<< HEAD
-    rwasm::{ImportFunc, ImportLinker, ReducedModule},
-    AsContextMut,
-    Caller,
-    Config,
-    Engine,
-    FuelConsumptionMode,
-    Func,
-    FuncType,
-    Instance,
-    InstancePre,
-    Linker,
-    Module,
-    Store,
-=======
     rwasm::{
         ImportFunc, ImportLinker, InstructionSet, ReducedModule, ReducedModuleError,
         ARGS_GET_FUEL_AMOUNT, ARGS_SIZES_GET_FUEL_AMOUNT, ENVIRON_GET_FUEL_AMOUNT,
@@ -39,7 +24,6 @@
     },
     AsContextMut, Caller, Config, Engine, FuelConsumptionMode, Func, FuncType, Instance, Linker,
     Module, StackLimits, Store,
->>>>>>> 0a24f6bb
 };
 use std::mem::take;
 
@@ -167,12 +151,8 @@
     bytecode: InstructionSet,
     module: Module,
     linker: Linker<RuntimeContext>,
-<<<<<<< HEAD
-    pub(crate) store: Store<RuntimeContext>,
-=======
     store: Store<RuntimeContext>,
     instance: Instance,
->>>>>>> 0a24f6bb
 }
 
 impl Runtime {
@@ -566,21 +546,6 @@
     pub fn new(
         runtime_context: RuntimeContext,
         import_linker: &ImportLinker,
-<<<<<<< HEAD
-        catch_trap: bool,
-    ) -> Result<ExecutionResult, Error> {
-        let mut res = Runtime::new_with_context(
-            rwasm_binary,
-            runtime_context,
-            import_linker,
-            FuncType::new([], []),
-        )?;
-        let result = res
-            .linker
-            .instantiate(&mut res.store, &res.module)
-            .map_err(Into::<Error>::into)?
-            .start(&mut res.store);
-=======
     ) -> Result<Self, RuntimeError> {
         let fuel_limit = runtime_context.fuel_limit;
 
@@ -652,7 +617,6 @@
         let execution_result = ExecutionResult::cloned(&self.store);
         Ok(execution_result)
     }
->>>>>>> 0a24f6bb
 
     fn register_bindings(linker: &mut Linker<RuntimeContext>, store: &mut Store<RuntimeContext>) {
         // sys
