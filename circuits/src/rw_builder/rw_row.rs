use crate::impl_expr;
use fluentbase_rwasm::common::UntypedValue;
use std::{fmt, fmt::Formatter};
use strum_macros::EnumIter;

pub const N_RW_TABLE_TAG_BITS: usize = 4;

#[derive(Clone, Copy, Debug, PartialEq, Eq, Hash, EnumIter)]
pub enum RwTableTag {
    Start = 1,
    Context,
    Memory,
    Stack,
    Global,
    Table,
}

impl_expr!(RwTableTag);

impl fmt::Display for RwTableTag {
    fn fmt(&self, f: &mut Formatter<'_>) -> fmt::Result {
        match self {
            RwTableTag::Start => write!(f, "Start"),
            RwTableTag::Context => write!(f, "Context"),
            RwTableTag::Memory => write!(f, "Memory"),
            RwTableTag::Stack => write!(f, "Stack"),
            RwTableTag::Global => write!(f, "Global"),
            RwTableTag::Table => write!(f, "Table"),
        }
    }
}

impl Into<usize> for RwTableTag {
    fn into(self) -> usize {
        self as usize
    }
}

#[derive(Clone, Copy, Debug, PartialEq, Eq, Hash, EnumIter)]
pub enum RwTableContextTag {
    MemorySize = 1,
}

impl_expr!(RwTableContextTag);

#[derive(Clone, Copy, Debug)]
pub enum RwRow {
    /// Start
    Start { rw_counter: usize },
    /// Context
    Context {
        rw_counter: usize,
        is_write: bool,
        call_id: usize,
        tag: RwTableContextTag,
        value: u64,
    },
    /// Stack
    Stack {
        rw_counter: usize,
        is_write: bool,
        call_id: usize,
        stack_pointer: usize,
        value: UntypedValue,
    },
    /// Global
    Global {
        rw_counter: usize,
        is_write: bool,
        call_id: usize,
        global_index: usize,
        value: UntypedValue,
    },
    /// Memory
    Memory {
        rw_counter: usize,
        is_write: bool,
        call_id: usize,
        memory_address: u64,
        value: u8,
        signed: bool,
    },
    /// Table
    Table {
        rw_counter: usize,
        is_write: bool,
        call_id: usize,
        address: u64,
        value: u64,
        prev_value: u64, // Equal to zero in case of read operation.
    },
}

impl RwRow {
    pub fn value(&self) -> UntypedValue {
        match self {
            Self::Context { value, .. } => UntypedValue::from(*value),
            Self::Stack { value, .. } => *value,
            Self::Global { value, .. } => *value,
            Self::Memory { value: byte, .. } => UntypedValue::from(*byte),
            Self::Table { value, .. } => UntypedValue::from(*value),
            _ => unreachable!("{:?}", self),
        }
    }

<<<<<<< HEAD
    pub fn prev_value(&self) -> Option<UntypedValue> {
        match self {
            Self::Table { prev_value, .. } => Some(UntypedValue::from(*prev_value)),
            _ => None,
        }
    }

    pub fn stack_value(&self) -> UntypedValue {
        match self {
            Self::Stack { value, .. } => *value,
            _ => unreachable!("{:?}", self),
        }
    }

    pub(crate) fn global_value(&self) -> (UntypedValue, usize) {
        match self {
            Self::Global {
                value,
                global_index,
                ..
            } => (*value, *global_index),
            _ => unreachable!(),
        }
    }

    pub fn memory_value(&self) -> u8 {
        match self {
            Self::Memory { value: byte, .. } => *byte,
            _ => unreachable!("{:?}", self),
        }
    }

=======
>>>>>>> 1b0ef73f
    pub fn rw_counter(&self) -> usize {
        match self {
            Self::Start { rw_counter }
            | Self::Context { rw_counter, .. }
            | Self::Memory { rw_counter, .. }
            | Self::Stack { rw_counter, .. }
            | Self::Global { rw_counter, .. } => *rw_counter,
            Self::Table { rw_counter, .. } => *rw_counter,
            _ => 0,
        }
    }

    pub fn is_write(&self) -> bool {
        match self {
            Self::Start { .. } => false,
            Self::Context { is_write, .. }
            | Self::Memory { is_write, .. }
            | Self::Stack { is_write, .. }
            | Self::Global { is_write, .. } => *is_write,
            Self::Table { is_write, .. } => *is_write,
            _ => false,
        }
    }

    pub fn tag(&self) -> RwTableTag {
        match self {
            Self::Start { .. } => RwTableTag::Start,
            Self::Context { .. } => RwTableTag::Context,
            Self::Memory { .. } => RwTableTag::Memory,
            Self::Stack { .. } => RwTableTag::Stack,
            Self::Global { .. } => RwTableTag::Global,
            Self::Table { .. } => RwTableTag::Table,
        }
    }

    pub fn id(&self) -> Option<usize> {
        match self {
            Self::Context { call_id, .. }
            | Self::Stack { call_id, .. }
            | Self::Global { call_id, .. }
            | Self::Table { call_id, .. }
            | Self::Memory { call_id, .. } => Some(*call_id),
            Self::Start { .. } => None,
        }
    }

    pub fn address(&self) -> Option<u32> {
        match self {
            Self::Context { tag, .. } => Some(*tag as u32),
            Self::Memory { memory_address, .. } => Some(*memory_address as u32),
            Self::Stack { stack_pointer, .. } => Some(*stack_pointer as u32),
            Self::Global { global_index, .. } => Some(*global_index as u32),
            Self::Table { address, .. } => Some(*address as u32),
            Self::Start { .. } => None,
        }
    }
}<|MERGE_RESOLUTION|>--- conflicted
+++ resolved
@@ -103,7 +103,6 @@
         }
     }
 
-<<<<<<< HEAD
     pub fn prev_value(&self) -> Option<UntypedValue> {
         match self {
             Self::Table { prev_value, .. } => Some(UntypedValue::from(*prev_value)),
@@ -111,6 +110,7 @@
         }
     }
 
+/*
     pub fn stack_value(&self) -> UntypedValue {
         match self {
             Self::Stack { value, .. } => *value,
@@ -135,9 +135,8 @@
             _ => unreachable!("{:?}", self),
         }
     }
+*/
 
-=======
->>>>>>> 1b0ef73f
     pub fn rw_counter(&self) -> usize {
         match self {
             Self::Start { rw_counter }
