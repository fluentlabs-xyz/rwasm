use crate::impl_expr;
use fluentbase_rwasm::common::UntypedValue;
use std::{fmt, fmt::Formatter};
use strum_macros::EnumIter;
use std::mem::discriminant;

pub const N_RW_TABLE_TAG_BITS: usize = 4;

#[derive(Clone, Copy, Debug, PartialEq, Eq, Hash, EnumIter)]
pub enum RwTableTag {
    Start = 1,
    Context,
    Memory,
    Stack,
    Global,
    Table,
}

impl_expr!(RwTableTag);

impl fmt::Display for RwTableTag {
    fn fmt(&self, f: &mut Formatter<'_>) -> fmt::Result {
        match self {
            RwTableTag::Start => write!(f, "Start"),
            RwTableTag::Context => write!(f, "Context"),
            RwTableTag::Memory => write!(f, "Memory"),
            RwTableTag::Stack => write!(f, "Stack"),
            RwTableTag::Global => write!(f, "Global"),
            RwTableTag::Table => write!(f, "Table"),
        }
    }
}

impl Into<usize> for RwTableTag {
    fn into(self) -> usize {
        self as usize
    }
}

#[derive(Clone, Copy, Debug, PartialEq, Eq, Hash, EnumIter)]
#[repr(u64)]
pub enum RwTableContextTag<Q: Default>
{
    MemorySize = 1,
    ConsumedFuel,
    ProgramCounter,
    StackPointer,
<<<<<<< HEAD
    TableSize { table_index: Q },
=======
    CallDepth,
>>>>>>> 852408ef
}

impl_expr!(RwTableContextTag<Q>);

impl<Q: Default> RwTableContextTag<Q> {
  fn get_address(&self, arg: u32) -> u32 {
      let var = self.get_variant();
      var as u32 * 1024 + arg
  }

  fn get_variant(&self) -> u8 {
      let dis = std::mem::discriminant(self);
      unsafe { *( &dis as *const std::mem::Discriminant<Self> as *const u8 ) }
  }

  fn get_argument(self) -> Q {
      match self {
          Self::TableSize { table_index } => table_index,
          _ => Q::default(),
      }
  }
}

impl<Q: Default> fmt::Display for RwTableContextTag<Q> {
    fn fmt(&self, f: &mut Formatter<'_>) -> fmt::Result {
        match self {
            RwTableContextTag::MemorySize => write!(f, "MS"),
            RwTableContextTag::ConsumedFuel => write!(f, "CF"),
            RwTableContextTag::TableSize { .. } => write!(f, "TS"),
            RwTableContextTag::ProgramCounter => write!(f, "PC"),
            RwTableContextTag::StackPointer => write!(f, "SP"),
            RwTableContextTag::CallDepth => write!(f, "CD"),
        }
    }
}

impl<Q: Default> Into<usize> for RwTableContextTag<Q> where Self: Into<u32>
{
    fn into(self) -> usize {
        Into::<u32>::into(self) as usize
    }
}

impl Into<u32> for RwTableContextTag<u32> {
    fn into(self) -> u32 {
        self.get_address(self.get_argument())
    }
}

impl<F: crate::util::Field> Into<u32> for RwTableContextTag<crate::constraint_builder::Query<F>> {
    fn into(self) -> u32 {
        self.get_address(0)
    }
}

#[derive(Clone, Copy, Debug)]
pub enum RwRow {
    /// Start
    Start { rw_counter: usize },
    /// Context
    Context {
        rw_counter: usize,
        is_write: bool,
        call_id: usize,
        tag: RwTableContextTag<u32>,
        value: u64,
    },
    /// Stack
    Stack {
        rw_counter: usize,
        is_write: bool,
        call_id: usize,
        stack_pointer: usize,
        value: UntypedValue,
    },
    /// Global
    Global {
        rw_counter: usize,
        is_write: bool,
        call_id: usize,
        global_index: usize,
        value: UntypedValue,
    },
    /// Memory
    Memory {
        rw_counter: usize,
        is_write: bool,
        call_id: usize,
        memory_address: u64,
        value: u8,
        signed: bool,
    },
    /// Table
    Table {
        rw_counter: usize,
        is_write: bool,
        call_id: usize,
        address: u64,
        value: u64,
        prev_value: u64, // Equal to zero in case of read operation.
    },
}

impl RwRow {
    pub fn value(&self) -> UntypedValue {
        match self {
            Self::Start { .. } => UntypedValue::default(),
            Self::Context { value, .. } => UntypedValue::from(*value),
            Self::Stack { value, .. } => *value,
            Self::Global { value, .. } => *value,
            Self::Memory { value: byte, .. } => UntypedValue::from(*byte),
            Self::Table { value, .. } => UntypedValue::from(*value),
            _ => unreachable!("{:?}", self),
        }
    }

    pub fn prev_value(&self) -> Option<UntypedValue> {
        match self {
            Self::Table { prev_value, .. } => Some(UntypedValue::from(*prev_value)),
            _ => None,
        }
    }

/*
    pub fn stack_value(&self) -> UntypedValue {
        match self {
            Self::Stack { value, .. } => *value,
            _ => unreachable!("{:?}", self),
        }
    }

    pub(crate) fn global_value(&self) -> (UntypedValue, usize) {
        match self {
            Self::Global {
                value,
                global_index,
                ..
            } => (*value, *global_index),
            _ => unreachable!(),
        }
    }

    pub fn memory_value(&self) -> u8 {
        match self {
            Self::Memory { value: byte, .. } => *byte,
            _ => unreachable!("{:?}", self),
        }
    }
*/

    pub fn rw_counter(&self) -> usize {
        match self {
            Self::Start { rw_counter }
            | Self::Context { rw_counter, .. }
            | Self::Memory { rw_counter, .. }
            | Self::Stack { rw_counter, .. }
            | Self::Global { rw_counter, .. } => *rw_counter,
            Self::Table { rw_counter, .. } => *rw_counter,
            _ => 0,
        }
    }

    pub fn is_write(&self) -> bool {
        match self {
            Self::Start { .. } => false,
            Self::Context { is_write, .. }
            | Self::Memory { is_write, .. }
            | Self::Stack { is_write, .. }
            | Self::Global { is_write, .. } => *is_write,
            Self::Table { is_write, .. } => *is_write,
            _ => false,
        }
    }

    pub fn tag(&self) -> RwTableTag {
        match self {
            Self::Start { .. } => RwTableTag::Start,
            Self::Context { .. } => RwTableTag::Context,
            Self::Memory { .. } => RwTableTag::Memory,
            Self::Stack { .. } => RwTableTag::Stack,
            Self::Global { .. } => RwTableTag::Global,
            Self::Table { .. } => RwTableTag::Table,
        }
    }

    pub fn id(&self) -> Option<usize> {
        match self {
            Self::Context { call_id, .. }
            | Self::Stack { call_id, .. }
            | Self::Global { call_id, .. }
            | Self::Table { call_id, .. }
            | Self::Memory { call_id, .. } => Some(*call_id),
            Self::Start { .. } => None,
        }
    }

    pub fn address(&self) -> Option<u32> {
        match self {
            Self::Context { tag, .. } => Some(Into::<u32>::into(*tag)),
            Self::Memory { memory_address, .. } => Some(*memory_address as u32),
            Self::Stack { stack_pointer, .. } => Some(*stack_pointer as u32),
            Self::Global { global_index, .. } => Some(*global_index as u32),
            Self::Table { address, .. } => Some(*address as u32),
            Self::Start { .. } => None,
        }
    }
}<|MERGE_RESOLUTION|>--- conflicted
+++ resolved
@@ -45,11 +45,8 @@
     ConsumedFuel,
     ProgramCounter,
     StackPointer,
-<<<<<<< HEAD
+    CallDepth,
     TableSize { table_index: Q },
-=======
-    CallDepth,
->>>>>>> 852408ef
 }
 
 impl_expr!(RwTableContextTag<Q>);
