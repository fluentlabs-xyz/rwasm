use crate::{
    constraint_builder::{AdviceColumn, FixedColumn, SelectorColumn},
    lookup_table::{FixedLookup, RangeCheckLookup, ResponsibleOpcodeLookup, RwLookup, RwasmLookup},
    runtime_circuit::{
        constraint_builder::{OpConstraintBuilder, StateTransition},
        opcodes::{ExecutionGadget, GadgetError, TraceStep},
    },
    util::Field,
};
use halo2_proofs::{circuit::Region, plonk::ConstraintSystem};

#[derive(Clone)]
pub struct ExecutionGadgetRow<F: Field, G: ExecutionGadget<F>> {
    gadget: G,
    q_enable: SelectorColumn,
    pc: AdviceColumn,
    opcode: AdviceColumn,
    value: AdviceColumn,
    state_transition: StateTransition<F>,
    affects_pc: FixedColumn,
}

impl<F: Field, G: ExecutionGadget<F>> ExecutionGadgetRow<F, G> {
    pub fn configure(
        cs: &mut ConstraintSystem<F>,
        rwasm_lookup: &impl RwasmLookup<F>,
        state_lookup: &impl RwLookup<F>,
        responsible_opcode_lookup: &impl ResponsibleOpcodeLookup<F>,
        range_check_lookup: &impl RangeCheckLookup<F>,
        fixed_lookup: &impl FixedLookup<F>,
    ) -> Self {
        let q_enable = SelectorColumn(cs.fixed_column());
        // we store register states in state transition gadget
        let mut state_transition = StateTransition::configure(cs);
        let mut cb = OpConstraintBuilder::new(cs, q_enable, &mut state_transition);
        // extract rwasm table with opcode and value fields (for lookup)
        let [pc, opcode, value] = cb.rwasm_table();
        let affects_pc = cb.query_fixed();
        // make sure opcode and value fields are correct and set properly
        cb.rwasm_lookup(pc.current(), opcode.current(), value.current());
<<<<<<< HEAD
        cb.execution_state_lookup(G::EXECUTION_STATE, cb.query_rwasm_opcode());
=======
        cb.execution_state_lookup(
            G::EXECUTION_STATE,
            cb.query_rwasm_code(),
            affects_pc.current(),
        );
        cb.condition(affects_pc.current(), |_cb| {
            // TODO: "check pc transition here"
        });
>>>>>>> c6900835
        // configure gadget and build gates
        let gadget_config = G::configure(&mut cb);
        cb.build(
            rwasm_lookup,
            state_lookup,
            responsible_opcode_lookup,
            range_check_lookup,
            fixed_lookup,
        );
        ExecutionGadgetRow {
            gadget: gadget_config,
            pc,
            opcode,
            value,
            q_enable,
            state_transition,
            affects_pc,
        }
    }

    pub fn assign(
        &self,
        region: &mut Region<'_, F>,
        offset: usize,
        step: &TraceStep,
        rw_counter: usize,
    ) -> Result<(), GadgetError> {
        self.q_enable.enable(region, offset);
        // assign rwasm params (code, value)
        let pc = step.curr().source_pc as u64;
        self.pc.assign(region, offset, F::from(pc));
        let opcode = step.curr().code as u64;
        self.opcode.assign(region, offset, F::from(opcode));
        let value = step.curr().opcode.aux_value().unwrap_or_default();
        self.value.assign(region, offset, F::from(value.to_bits()));
        // assign state transition
        self.state_transition
            .assign(region, offset, step.stack_pointer(), rw_counter as u64);
        self.affects_pc
            .assign(region, offset, step.instr().affects_pc() as u64);
        // assign opcode gadget
        self.gadget.assign_exec_step(region, offset, step)
    }
}<|MERGE_RESOLUTION|>--- conflicted
+++ resolved
@@ -38,18 +38,14 @@
         let affects_pc = cb.query_fixed();
         // make sure opcode and value fields are correct and set properly
         cb.rwasm_lookup(pc.current(), opcode.current(), value.current());
-<<<<<<< HEAD
-        cb.execution_state_lookup(G::EXECUTION_STATE, cb.query_rwasm_opcode());
-=======
         cb.execution_state_lookup(
             G::EXECUTION_STATE,
-            cb.query_rwasm_code(),
+            cb.query_rwasm_opcode(),
             affects_pc.current(),
         );
         cb.condition(affects_pc.current(), |_cb| {
             // TODO: "check pc transition here"
         });
->>>>>>> c6900835
         // configure gadget and build gates
         let gadget_config = G::configure(&mut cb);
         cb.build(
