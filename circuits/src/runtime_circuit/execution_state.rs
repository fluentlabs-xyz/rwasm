use fluentbase_rwasm::engine::bytecode::Instruction;
use strum::IntoEnumIterator;
use strum_macros::EnumIter;

#[allow(non_camel_case_types)]
#[derive(Clone, Copy, Debug, PartialEq, Eq, Hash, Ord, PartialOrd, EnumIter)]
pub enum ExecutionState {
    WASM_BIN, // DONE
    WASM_BREAK,
    WASM_CALL,
    WASM_CONST,      // DONE
    WASM_CONVERSION, // DONE
    WASM_DROP,       // DONE
    WASM_GLOBAL,     // DONE
    WASM_LOAD,
    WASM_LOCAL,  // DONE
    WASM_REL,    // DONE
    WASM_SELECT, // DONE
    WASM_STORE,
    WASM_TEST,
    WASM_UNARY,
    WASM_TABLE_SIZE,
    WASM_TABLE_FILL,
    WASM_TABLE_GROW,
    WASM_TABLE_SET,
    WASM_TABLE_GET,
    WASM_TABLE_COPY,
    WASM_TABLE_INIT,
}

impl ExecutionState {
    pub fn from_opcode(instr: Instruction) -> ExecutionState {
        for state in Self::iter() {
            // TODO: "yes, I've heard about lazy static, don't understand why its not here"
            let found = state
                .responsible_opcodes()
                .iter()
                .copied()
                .find(|v| v.code_value() == instr.code_value());
            if found.is_some() {
                return state;
            }
        }
        unreachable!(
            "there is no execution state for opcode {:?}, it's not possible",
            instr
        )
    }

    pub fn responsible_opcodes(&self) -> Vec<Instruction> {
        match self {
            Self::WASM_BIN => vec![
                Instruction::I32Add,
                Instruction::I64Add,
                Instruction::I32Sub,
                Instruction::I64Sub,
                Instruction::I32Mul,
                Instruction::I64Mul,
                Instruction::I32DivS,
                Instruction::I64DivS,
                Instruction::I32DivU,
                Instruction::I64DivU,
                Instruction::I32RemS,
                Instruction::I64RemS,
                Instruction::I32RemU,
                Instruction::I64RemU,
            ],
            Self::WASM_BREAK => vec![
                Instruction::Return(Default::default()),
                Instruction::Br(Default::default()),
                Instruction::BrIfEqz(Default::default()),
                Instruction::BrTable(Default::default()),
            ],
            Self::WASM_CONST => vec![
                Instruction::I32Const(Default::default()),
                Instruction::I64Const(Default::default()),
            ],
            Self::WASM_CALL => vec![
                Instruction::Call(Default::default()),
                Instruction::CallIndirectUnsafe(Default::default()),
                Instruction::ReturnCall(Default::default()),
                Instruction::ReturnCallIndirectUnsafe(Default::default()),
            ],
            Self::WASM_DROP => vec![Instruction::Drop],
            Self::WASM_TEST => vec![Instruction::I32Eqz, Instruction::I64Eqz],
            Self::WASM_REL => vec![
                Instruction::I32GtU,
                Instruction::I32GeU,
                Instruction::I32LtU,
                Instruction::I32LeU,
                Instruction::I32Eq,
                Instruction::I32Ne,
                Instruction::I32GtS,
                Instruction::I32GeS,
                Instruction::I32LtS,
                Instruction::I32LeS,
                Instruction::I64GtU,
                Instruction::I64GeU,
                Instruction::I64LtU,
                Instruction::I64LeU,
                Instruction::I64Eq,
                Instruction::I64Ne,
                Instruction::I64GtS,
                Instruction::I64GeS,
                Instruction::I64LtS,
                Instruction::I64LeS,
            ],
            Self::WASM_UNARY => vec![
                Instruction::I32Ctz,
                Instruction::I64Ctz,
                Instruction::I32Clz,
                Instruction::I64Clz,
                Instruction::I32Popcnt,
                Instruction::I64Popcnt,
            ],
            Self::WASM_CONVERSION => vec![
                Instruction::I32WrapI64,
                Instruction::I64ExtendI32U,
                Instruction::I64ExtendI32S,
            ],
            Self::WASM_GLOBAL => vec![
                Instruction::GlobalGet(Default::default()),
                Instruction::GlobalSet(Default::default()),
            ],
            Self::WASM_LOCAL => vec![
                Instruction::LocalGet(Default::default()),
                Instruction::LocalSet(Default::default()),
                Instruction::LocalTee(Default::default()),
            ],
<<<<<<< HEAD
            Self::WASM_TABLE_SIZE => vec![Instruction::TableSize(Default::default())],
            Self::WASM_TABLE_FILL => vec![Instruction::TableFill(Default::default())],
            Self::WASM_TABLE_GROW => vec![Instruction::TableGrow(Default::default())],
            Self::WASM_TABLE_SET => vec![Instruction::TableSet(Default::default())],
            Self::WASM_TABLE_GET => vec![Instruction::TableGet(Default::default())],
            Self::WASM_TABLE_COPY => vec![Instruction::TableCopy(Default::default())],
            Self::WASM_TABLE_INIT => vec![Instruction::TableInit(Default::default())],
            _ => unreachable!("not supported execution state {:?}", self),
        }
    }

    pub fn instruction_matches(&self) -> Vec<Instruction> {
        match self {
            ExecutionState::WASM_CONST => vec![],
=======
            Self::WASM_SELECT => vec![Instruction::Select],
>>>>>>> 48512596
            _ => vec![],
        }
    }
}<|MERGE_RESOLUTION|>--- conflicted
+++ resolved
@@ -127,7 +127,7 @@
                 Instruction::LocalSet(Default::default()),
                 Instruction::LocalTee(Default::default()),
             ],
-<<<<<<< HEAD
+            Self::WASM_SELECT => vec![Instruction::Select],
             Self::WASM_TABLE_SIZE => vec![Instruction::TableSize(Default::default())],
             Self::WASM_TABLE_FILL => vec![Instruction::TableFill(Default::default())],
             Self::WASM_TABLE_GROW => vec![Instruction::TableGrow(Default::default())],
@@ -135,16 +135,6 @@
             Self::WASM_TABLE_GET => vec![Instruction::TableGet(Default::default())],
             Self::WASM_TABLE_COPY => vec![Instruction::TableCopy(Default::default())],
             Self::WASM_TABLE_INIT => vec![Instruction::TableInit(Default::default())],
-            _ => unreachable!("not supported execution state {:?}", self),
-        }
-    }
-
-    pub fn instruction_matches(&self) -> Vec<Instruction> {
-        match self {
-            ExecutionState::WASM_CONST => vec![],
-=======
-            Self::WASM_SELECT => vec![Instruction::Select],
->>>>>>> 48512596
             _ => vec![],
         }
     }
