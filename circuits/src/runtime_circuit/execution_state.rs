use fluentbase_runtime::SysFuncIdx;
use fluentbase_rwasm::engine::bytecode::Instruction;
use strum::IntoEnumIterator;
use strum_macros::EnumIter;

#[allow(non_camel_case_types)]
#[derive(Clone, Copy, Debug, PartialEq, Eq, Hash, Ord, PartialOrd, EnumIter)]
pub enum ExecutionState {
    WASM_BIN,
    WASM_BREAK,
    WASM_CALL,
    WASM_CALL_HOST(SysFuncIdx),
    WASM_CONST,
    WASM_REFFUNC,
    WASM_CONVERSION,
    WASM_DROP,
    WASM_GLOBAL,
    WASM_LOAD,
    WASM_LOCAL,
    WASM_REL,
    WASM_SELECT,
    WASM_STORE,
    WASM_TEST,
    WASM_UNARY,
    WASM_TABLE_SIZE,
    WASM_TABLE_FILL,
    WASM_TABLE_GROW,
    WASM_TABLE_SET,
    WASM_TABLE_GET,
    WASM_TABLE_COPY,
    WASM_TABLE_INIT,
<<<<<<< HEAD
    WASM_BITWISE, // DONE
    WASM_EXTEND,  // DONE
    WASM_MEMORY,
    WASM_SHIFT,
=======
    WASM_BITWISE,
    WASM_EXTEND,
    WASM_MEMORY_COPY,
    WASM_MEMORY_GROW,
    WASM_MEMORY_SIZE,
    WASM_MEMORY_FILL,
    WASM_MEMORY_INIT,
    WASM_UNREACHABLE,
>>>>>>> 88afb75d
}

impl ExecutionState {
    pub fn to_u64(&self) -> u64 {
        match self {
            ExecutionState::WASM_BIN => 1,
            ExecutionState::WASM_BREAK => 2,
            ExecutionState::WASM_CALL => 3,
            ExecutionState::WASM_CALL_HOST(id) => 0x040000u64 + *id as u64,
            ExecutionState::WASM_CONST => 5,
            ExecutionState::WASM_CONVERSION => 6,
            ExecutionState::WASM_DROP => 7,
            ExecutionState::WASM_GLOBAL => 8,
            ExecutionState::WASM_LOAD => 9,
            ExecutionState::WASM_LOCAL => 10,
            ExecutionState::WASM_REL => 11,
            ExecutionState::WASM_SELECT => 12,
            ExecutionState::WASM_STORE => 13,
            ExecutionState::WASM_TEST => 14,
            ExecutionState::WASM_UNARY => 15,
            ExecutionState::WASM_REFFUNC => 16,
            ExecutionState::WASM_TABLE_COPY => 17,
            ExecutionState::WASM_TABLE_FILL => 18,
            ExecutionState::WASM_TABLE_GET => 19,
            ExecutionState::WASM_TABLE_GROW => 20,
            ExecutionState::WASM_TABLE_INIT => 21,
            ExecutionState::WASM_TABLE_SET => 22,
            ExecutionState::WASM_TABLE_SIZE => 23,
            ExecutionState::WASM_BITWISE => 24,
            ExecutionState::WASM_EXTEND => 25,
<<<<<<< HEAD
            ExecutionState::WASM_MEMORY => 26,
            ExecutionState::WASM_SHIFT => 27,
=======
            ExecutionState::WASM_MEMORY_COPY => 26,
            ExecutionState::WASM_MEMORY_GROW => 27,
            ExecutionState::WASM_MEMORY_SIZE => 28,
            ExecutionState::WASM_MEMORY_FILL => 29,
            ExecutionState::WASM_MEMORY_INIT => 30,
            ExecutionState::WASM_UNREACHABLE => 31,
>>>>>>> 88afb75d
        }
    }

    pub fn from_opcode(instr: Instruction) -> ExecutionState {
        match instr {
            Instruction::Call(func_idx) => {
                return ExecutionState::WASM_CALL_HOST(SysFuncIdx::from(func_idx));
            }
            _ => {}
        }
        for state in Self::iter() {
            // TODO: "yes, I've heard about lazy static, don't understand why its not here"
            let found = state
                .responsible_opcodes()
                .iter()
                .copied()
                .find(|v| v.code_value() == instr.code_value());
            if found.is_some() {
                return state;
            }
        }
        unreachable!(
            "there is no execution state for opcode {:?}, it's not possible",
            instr
        )
    }

    pub fn responsible_opcodes(&self) -> Vec<Instruction> {
        match self {
            Self::WASM_UNREACHABLE => vec![Instruction::Unreachable],
            Self::WASM_BIN => vec![
                Instruction::I32Add,
                Instruction::I64Add,
                Instruction::I32Sub,
                Instruction::I64Sub,
                Instruction::I32Mul,
                Instruction::I64Mul,
                Instruction::I32DivS,
                Instruction::I64DivS,
                Instruction::I32DivU,
                Instruction::I64DivU,
                Instruction::I32RemS,
                Instruction::I64RemS,
                Instruction::I32RemU,
                Instruction::I64RemU,
            ],
            Self::WASM_BREAK => vec![
                Instruction::Br(Default::default()),
                Instruction::BrIfEqz(Default::default()),
                Instruction::BrIfNez(Default::default()),
                Instruction::BrAdjust(Default::default()),
                Instruction::BrAdjustIfNez(Default::default()),
            ],
            Self::WASM_CALL => vec![
                Instruction::Return(Default::default()),
                Instruction::ReturnIfNez(Default::default()),
                Instruction::ReturnCallInternal(Default::default()),
                Instruction::ReturnCallIndirectUnsafe(Default::default()),
                Instruction::CallInternal(Default::default()),
                Instruction::CallIndirectUnsafe(Default::default()),
            ],
            Self::WASM_CALL_HOST(SysFuncIdx::IMPORT_UNKNOWN) => vec![
                Instruction::ReturnCall(Default::default()),
                Instruction::Call(Default::default()),
            ],
            Self::WASM_CONST => vec![
                Instruction::I32Const(Default::default()),
                Instruction::I64Const(Default::default()),
            ],
            Self::WASM_REFFUNC => vec![Instruction::RefFunc(Default::default())],
            Self::WASM_DROP => vec![Instruction::Drop],
            Self::WASM_TEST => vec![Instruction::I32Eqz, Instruction::I64Eqz],
            Self::WASM_REL => vec![
                Instruction::I32GtU,
                Instruction::I32GeU,
                Instruction::I32LtU,
                Instruction::I32LeU,
                Instruction::I32Eq,
                Instruction::I32Ne,
                Instruction::I32GtS,
                Instruction::I32GeS,
                Instruction::I32LtS,
                Instruction::I32LeS,
                Instruction::I64GtU,
                Instruction::I64GeU,
                Instruction::I64LtU,
                Instruction::I64LeU,
                Instruction::I64Eq,
                Instruction::I64Ne,
                Instruction::I64GtS,
                Instruction::I64GeS,
                Instruction::I64LtS,
                Instruction::I64LeS,
            ],
            Self::WASM_UNARY => vec![
                Instruction::I32Ctz,
                Instruction::I64Ctz,
                Instruction::I32Clz,
                Instruction::I64Clz,
                Instruction::I32Popcnt,
                Instruction::I64Popcnt,
            ],
            Self::WASM_CONVERSION => vec![
                Instruction::I32WrapI64,
                // Instruction::I64ExtendI32U,
                // Instruction::I64ExtendI32S,
            ],
            Self::WASM_GLOBAL => vec![
                Instruction::GlobalGet(Default::default()),
                Instruction::GlobalSet(Default::default()),
            ],
            Self::WASM_LOCAL => vec![
                Instruction::LocalGet(Default::default()),
                Instruction::LocalSet(Default::default()),
                Instruction::LocalTee(Default::default()),
            ],
            Self::WASM_SELECT => vec![Instruction::Select],
            Self::WASM_TABLE_SIZE => vec![Instruction::TableSize(Default::default())],
            Self::WASM_TABLE_FILL => vec![Instruction::TableFill(Default::default())],
            Self::WASM_TABLE_GROW => vec![Instruction::TableGrow(Default::default())],
            Self::WASM_TABLE_SET => vec![Instruction::TableSet(Default::default())],
            Self::WASM_TABLE_GET => vec![Instruction::TableGet(Default::default())],
            Self::WASM_TABLE_COPY => vec![Instruction::TableCopy(Default::default())],
            Self::WASM_TABLE_INIT => vec![Instruction::TableInit(Default::default())],
            Self::WASM_STORE => vec![
                Instruction::I32Store(Default::default()),
                Instruction::I32Store8(Default::default()),
                Instruction::I32Store16(Default::default()),
                Instruction::I64Store(Default::default()),
                Instruction::I64Store8(Default::default()),
                Instruction::I64Store16(Default::default()),
                Instruction::I64Store32(Default::default()),
                // Instruction::F32Store(Default::default()),
                // Instruction::F64Store(Default::default()),
            ],
            Self::WASM_LOAD => vec![
                Instruction::I32Load(Default::default()),
                Instruction::I64Load(Default::default()),
                // Instruction::F32Load(Default::default()),
                // Instruction::F64Load(Default::default()),
                Instruction::I32Load8S(Default::default()),
                Instruction::I32Load8U(Default::default()),
                Instruction::I32Load16S(Default::default()),
                Instruction::I32Load16U(Default::default()),
                Instruction::I64Load8S(Default::default()),
                Instruction::I64Load8U(Default::default()),
                Instruction::I64Load16S(Default::default()),
                Instruction::I64Load16U(Default::default()),
                Instruction::I64Load32S(Default::default()),
                Instruction::I64Load32U(Default::default()),
            ],
            Self::WASM_BITWISE => vec![
                Instruction::I32And,
                Instruction::I64And,
                Instruction::I32Or,
                Instruction::I64Or,
                Instruction::I32Xor,
                Instruction::I64Xor,
            ],
            Self::WASM_EXTEND => vec![
                Instruction::I32Extend8S,
                Instruction::I32Extend16S,
                Instruction::I64Extend8S,
                Instruction::I64Extend16S,
                Instruction::I64Extend32S,
                Instruction::I64ExtendI32S,
                Instruction::I64ExtendI32U,
            ],
<<<<<<< HEAD
            Self::WASM_MEMORY => vec![
                Instruction::MemorySize,
                Instruction::MemoryGrow,
                Instruction::MemoryFill,
                Instruction::MemoryCopy,
            ],
            Self::WASM_SHIFT => vec![
                Instruction::I32Shl,
                Instruction::I32ShrS,
                Instruction::I32ShrU,
                Instruction::I64Shl,
                Instruction::I64ShrS,
                Instruction::I64ShrU,
                Instruction::I32Rotl,
                Instruction::I32Rotr,
                Instruction::I64Rotl,
                Instruction::I64Rotr,
            ],
=======
            Self::WASM_MEMORY_COPY => vec![Instruction::MemoryCopy],
            Self::WASM_MEMORY_GROW => vec![Instruction::MemoryGrow],
            Self::WASM_MEMORY_SIZE => vec![Instruction::MemorySize],
            Self::WASM_MEMORY_FILL => vec![Instruction::MemoryFill],
            Self::WASM_MEMORY_INIT => vec![Instruction::MemoryInit(Default::default())],
>>>>>>> 88afb75d
            _ => vec![],
        }
    }
}

#[cfg(test)]
mod test {
    use crate::runtime_circuit::execution_state::ExecutionState;
    use fluentbase_rwasm::engine::bytecode::Instruction;
    use std::collections::HashMap;
    use strum::IntoEnumIterator;

    #[test]
    fn calc_opcode_coverage() {
        let mut used_opcodes: HashMap<Instruction, usize> = Instruction::iter()
            .filter(|instr| {
                let opcode_str = format!("{:?}", instr);
                if opcode_str.contains("F32") || opcode_str.contains("F64") {
                    false
                } else {
                    true
                }
            })
            .map(|instr| (instr, 0usize))
            .collect();
        let mut total_used = 0usize;
        for state in ExecutionState::iter() {
            for opcode in state.responsible_opcodes() {
                let used_opcode = used_opcodes.get_mut(&opcode);
                if used_opcode.is_none() {
                    panic!("opcode is filtered: {:?}", opcode)
                }
                let used_opcode = used_opcode.unwrap();
                if *used_opcode == 1 {
                    panic!(
                        "opcode ({:?}) is used more than 1 time, its not allowed",
                        opcode
                    )
                }
                let _opcode_str = format!("{:?}", opcode);
                *used_opcode += 1;
                total_used += 1;
            }
        }
        let coverage = 100 * total_used / used_opcodes.len();
        println!(
            "opcode coverage (based on execution state) is: {}%",
            coverage
        );
        println!("\n not implemented opcodes:");
        for (opcode, used) in used_opcodes.iter() {
            if *used == 0 {
                println!("- {:?}", opcode)
            }
        }
    }
}<|MERGE_RESOLUTION|>--- conflicted
+++ resolved
@@ -29,12 +29,6 @@
     WASM_TABLE_GET,
     WASM_TABLE_COPY,
     WASM_TABLE_INIT,
-<<<<<<< HEAD
-    WASM_BITWISE, // DONE
-    WASM_EXTEND,  // DONE
-    WASM_MEMORY,
-    WASM_SHIFT,
-=======
     WASM_BITWISE,
     WASM_EXTEND,
     WASM_MEMORY_COPY,
@@ -43,7 +37,7 @@
     WASM_MEMORY_FILL,
     WASM_MEMORY_INIT,
     WASM_UNREACHABLE,
->>>>>>> 88afb75d
+    WASM_SHIFT,
 }
 
 impl ExecutionState {
@@ -74,17 +68,13 @@
             ExecutionState::WASM_TABLE_SIZE => 23,
             ExecutionState::WASM_BITWISE => 24,
             ExecutionState::WASM_EXTEND => 25,
-<<<<<<< HEAD
-            ExecutionState::WASM_MEMORY => 26,
-            ExecutionState::WASM_SHIFT => 27,
-=======
             ExecutionState::WASM_MEMORY_COPY => 26,
             ExecutionState::WASM_MEMORY_GROW => 27,
             ExecutionState::WASM_MEMORY_SIZE => 28,
             ExecutionState::WASM_MEMORY_FILL => 29,
             ExecutionState::WASM_MEMORY_INIT => 30,
             ExecutionState::WASM_UNREACHABLE => 31,
->>>>>>> 88afb75d
+            ExecutionState::WASM_SHIFT => 32,
         }
     }
 
@@ -253,13 +243,6 @@
                 Instruction::I64ExtendI32S,
                 Instruction::I64ExtendI32U,
             ],
-<<<<<<< HEAD
-            Self::WASM_MEMORY => vec![
-                Instruction::MemorySize,
-                Instruction::MemoryGrow,
-                Instruction::MemoryFill,
-                Instruction::MemoryCopy,
-            ],
             Self::WASM_SHIFT => vec![
                 Instruction::I32Shl,
                 Instruction::I32ShrS,
@@ -272,13 +255,11 @@
                 Instruction::I64Rotl,
                 Instruction::I64Rotr,
             ],
-=======
             Self::WASM_MEMORY_COPY => vec![Instruction::MemoryCopy],
             Self::WASM_MEMORY_GROW => vec![Instruction::MemoryGrow],
             Self::WASM_MEMORY_SIZE => vec![Instruction::MemorySize],
             Self::WASM_MEMORY_FILL => vec![Instruction::MemoryFill],
             Self::WASM_MEMORY_INIT => vec![Instruction::MemoryInit(Default::default())],
->>>>>>> 88afb75d
             _ => vec![],
         }
     }
