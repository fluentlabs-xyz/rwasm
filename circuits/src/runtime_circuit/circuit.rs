--- conflicted
+++ resolved
@@ -59,7 +59,6 @@
     test_gadget: ExecutionGadgetRow<F, OpTestGadget<F>>,
     store_gadget: ExecutionGadgetRow<F, OpStoreGadget<F>>,
     load_gadget: ExecutionGadgetRow<F, OpLoadGadget<F>>,
-<<<<<<< HEAD
     table_copy_gadget: ExecutionGadgetRow<F, OpTableCopyGadget<F>>,
     table_fill_gadget: ExecutionGadgetRow<F, OpTableFillGadget<F>>,
     table_get_gadget: ExecutionGadgetRow<F, OpTableGetGadget<F>>,
@@ -67,10 +66,8 @@
     table_init_gadget: ExecutionGadgetRow<F, OpTableInitGadget<F>>,
     table_set_gadget: ExecutionGadgetRow<F, OpTableSetGadget<F>>,
     table_size_gadget: ExecutionGadgetRow<F, OpTableSizeGadget<F>>,
-=======
     // system calls TODO: "lets design an extension library for this"
     sys_halt_gadget: ExecutionGadgetRow<F, SysHaltGadget<F>>,
->>>>>>> 36d0f472
     // runtime state gadgets
     responsible_opcode_table: ResponsibleOpcodeTable<F>,
 }
@@ -115,7 +112,6 @@
             test_gadget: configure_gadget!(),
             store_gadget: configure_gadget!(),
             load_gadget: configure_gadget!(),
-<<<<<<< HEAD
             table_copy_gadget: configure_gadget!(),
             table_fill_gadget: configure_gadget!(),
             table_get_gadget: configure_gadget!(),
@@ -123,10 +119,8 @@
             table_init_gadget: configure_gadget!(),
             table_set_gadget: configure_gadget!(),
             table_size_gadget: configure_gadget!(),
-=======
             // system calls
             sys_halt_gadget: configure_gadget!(),
->>>>>>> 36d0f472
             responsible_opcode_table,
         }
     }
