--- conflicted
+++ resolved
@@ -89,14 +89,9 @@
             entrypoint_name: None,
             import_linker: None,
             wrap_import_functions: false,
-<<<<<<< HEAD
             translate_drop_keep: true,
-            allow_malformed_entrypoint_func_type: false,
+            allow_malformed_entrypoint_func_type: true,
             use_32bit_mode: true,
-=======
-            translate_drop_keep: false,
-            allow_malformed_entrypoint_func_type: true,
->>>>>>> 72021265
         });
     }
     config
@@ -127,15 +122,9 @@
     fn wasm_conversions("conversions");
     fn wasm_custom("custom");
     fn wasm_data("data");
-<<<<<<< HEAD
-    fn wasm_elem("elem");
+    // fn wasm_elem("elem"); // don't pass (due to the exported tables)
     fn wasm_endianness("endianness"); // i64 shl shr_s
-    fn wasm_exports("exports");
-=======
-    // fn wasm_elem("elem"); // don't pass (due to the exported tables)
-    fn wasm_endianness("endianness");
     // fn wasm_exports("exports"); // don't pass (due to the exported globals)
->>>>>>> 72021265
     fn wasm_f32("f32");
     fn wasm_f32_bitwise("f32_bitwise");
     fn wasm_f32_cmp("f32_cmp");
@@ -149,13 +138,8 @@
     fn wasm_float_misc("float_misc");
     fn wasm_forward("forward");
     fn wasm_func("func");
-<<<<<<< HEAD
-    fn wasm_func_ptrs("func_ptrs");
-    fn wasm_global("global"); // visit global
-=======
     // fn wasm_func_ptrs("func_ptrs"); // don't pass
     // fn wasm_global("global"); // don't pass (due to the ExternRef)
->>>>>>> 72021265
     fn wasm_i32("i32");
     fn wasm_i64("i64");
     fn wasm_if("if");
