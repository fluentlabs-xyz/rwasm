#![allow(unused)]

mod context;
mod descriptor;
mod error;
mod handler;
mod profile;
mod run;

use self::{
    context::TestContext,
    descriptor::{TestDescriptor, TestSpan},
    error::TestError,
    profile::TestProfile,
};
use ::rwasm::{engine::RwasmConfig, Config};

macro_rules! define_tests {
    (
        let folder = $test_folder:literal;
        let config = $get_config:expr;
        let runner = $runner_fn:path;

        $( $(#[$attr:meta])* fn $test_name:ident($file_name:expr); )*
    ) => {
        $(
            #[test]
            $( #[$attr] )*
            fn $test_name() {
                $runner_fn(&format!("{}/{}", $test_folder, $file_name), $get_config)
            }
        )*
    };
}

macro_rules! define_spec_tests {
    (
        let config = $get_config:expr;
        let runner = $runner_fn:path;

        $( $(#[$attr:meta])* fn $test_name:ident($file_name:expr); )*
    ) => {
        define_tests! {
            let folder = "testsuite";
            let config = $get_config;
            let runner = $runner_fn;

            $(
                $( #[$attr] )*
                fn $test_name($file_name);
            )*
        }
    };
}

/// Create a [`Config`] for the Wasm MVP feature set.
fn mvp_config() -> Config {
    let mut config = Config::default();
    config
        .wasm_mutable_global(false)
        .wasm_saturating_float_to_int(false)
        .wasm_sign_extension(false)
        .wasm_multi_value(false);
    config
}

/// Create a [`Config`] with all Wasm feature supported by `wasmi` enabled.
///
/// # Note
///
/// The Wasm MVP has no Wasm proposals enabled.
fn make_config(rwasm_mode: bool) -> Config {
    let mut config = mvp_config();
    // We have to enable the `mutable-global` Wasm proposal because
    // it seems that the entire Wasm spec test suite is already built
    // on the basis of its semantics.
    config
        .wasm_mutable_global(true)
        .wasm_saturating_float_to_int(true)
        .wasm_sign_extension(true)
        .wasm_multi_value(true)
        .wasm_bulk_memory(true)
        .wasm_reference_types(true)
        .wasm_tail_call(true)
        .wasm_extended_const(false);
    if rwasm_mode {
        config.rwasm_config(RwasmConfig {
            state_router: None,
            entrypoint_name: None,
            import_linker: None,
            wrap_import_functions: false,
            translate_drop_keep: true,
            allow_malformed_entrypoint_func_type: true,
            use_32bit_mode: true,
        });
    }
    config
}

define_spec_tests! {
    let config = make_config(true);
    let runner = run::run_wasm_spec_test;

    // fn wasm_skip_stack_guard_page("skip-stack-guard-page"); // randomly crashes everything

    fn wasm_address("address");
    fn wasm_align("align"); //br_table
    fn wasm_binary_leb128("binary-leb128");
    fn wasm_binary("binary");
    fn wasm_block("block");
    fn wasm_br("br");
    fn wasm_br_if("br_if");
    fn wasm_br_table("br_table"); // br_table
    fn wasm_bulk("bulk");
    fn wasm_call("call");
<<<<<<< HEAD
    fn wasm_call_indirect("call_indirect"); //call stack exhausted
    // fn wasm_extended_const_data("proposals/extended-const/data"); // NOT WORKING (imported memory)
    // fn wasm_extended_const_elem("proposals/extended-const/elem"); // NOT WORKING (imported memory)
    // fn wasm_extended_const_global("proposals/extended-const/global"); // NOT WORKING (imported memory)
=======
    fn wasm_call_indirect("call_indirect");
    // fn wasm_extended_const_data("proposals/extended-const/data"); // ImportedMemoriesAreDisabled
    // fn wasm_extended_const_elem("proposals/extended-const/elem"); // ImportedMemoriesAreDisabled
    // fn wasm_extended_const_global("proposals/extended-const/global"); // ImportedMemoriesAreDisabled
>>>>>>> a028f49a
    fn wasm_return_call("proposals/tail-call/return_call");
    fn wasm_return_call_indirect("proposals/tail-call/return_call_indirect");
    fn wasm_comments("comments");
    fn wasm_const("const");
    fn wasm_conversions("conversions");
    fn wasm_custom("custom");
    fn wasm_data("data");
<<<<<<< HEAD
    // fn wasm_elem("elem"); // don't pass (due to the exported tables)
    fn wasm_endianness("endianness"); // i64 shl shr_s
    // fn wasm_exports("exports"); // don't pass (due to the exported globals)
=======
    fn wasm_elem("elem");
    fn wasm_endianness("endianness");
    fn wasm_exports("exports");
>>>>>>> a028f49a
    fn wasm_f32("f32");
    fn wasm_f32_bitwise("f32_bitwise");
    fn wasm_f32_cmp("f32_cmp");
    fn wasm_f64("f64");
    fn wasm_f64_bitwise("f64_bitwise");
    fn wasm_f64_cmp("f64_cmp");
    fn wasm_fac("fac"); //wrong branch
    fn wasm_float_exprs("float_exprs");
    fn wasm_float_literals("float_literals");
    fn wasm_float_memory("float_memory");
    fn wasm_float_misc("float_misc");
    fn wasm_forward("forward");
    fn wasm_func("func");
    fn wasm_func_ptrs("func_ptrs");
    fn wasm_global("global");
    fn wasm_i32("i32");
    fn wasm_i64("i64");
    fn wasm_if("if");
    // fn wasm_imports("imports"); // UnknownImport
    fn wasm_inline_module("inline-module");
    fn wasm_int_exprs("int_exprs");
    fn wasm_int_literals("int_literals");
    fn wasm_labels("labels");
    fn wasm_left_to_right("left-to-right");
    // fn wasm_linking("linking"); // UnknownImport
    fn wasm_load("load");
    fn wasm_local_get("local_get");
    fn wasm_local_set("local_set");
    fn wasm_local_tee("local_tee");
    fn wasm_loop("loop");
    fn wasm_memory("memory");
    fn wasm_memory_copy("memory_copy");
    fn wasm_memory_fill("memory_fill");
    fn wasm_memory_grow("memory_grow");
    fn wasm_memory_init("memory_init");
    fn wasm_memory_redundancy("memory_redundancy");
    fn wasm_memory_size("memory_size");
    fn wasm_memory_trap("memory_trap");
    fn wasm_names("names");
    fn wasm_nop("nop");
    // fn wasm_ref_func("ref_func"); // UnknownImport
    fn wasm_ref_is_null("ref_is_null");
    fn wasm_ref_null("ref_null");
    fn wasm_return("return");
    fn wasm_select("select");
    // fn wasm_skip_stack_guard_page("skip-stack-guard-page"); // randomly crashes everything
    fn wasm_stack("stack");
    fn wasm_start("start");
    fn wasm_store("store");
    fn wasm_switch("switch");
    fn wasm_table_sub("table-sub");
    fn wasm_table("table");
    // fn wasm_table_copy("table_copy"); // UnknownImport
    fn wasm_table_fill("table_fill");
    fn wasm_table_get("table_get");
    fn wasm_table_grow("table_grow");
    // fn wasm_table_init("table_init"); // UnknownImport
    fn wasm_table_set("table_set");
    fn wasm_table_size("table_size");
    fn wasm_token("token");
    fn wasm_traps("traps");
    fn wasm_type("type");
    fn wasm_unreachable("unreachable");
    fn wasm_unreached_invalid("unreached-invalid");
    fn wasm_unreached_valid("unreached-valid");
    fn wasm_unwind("unwind");
    fn wasm_utf8_custom_section_id("utf8-custom-section-id");
    fn wasm_utf8_import_field("utf8-import-field");
    fn wasm_utf8_import_module("utf8-import-module");
    fn wasm_utf8_invalid_encoding("utf8-invalid-encoding");
}<|MERGE_RESOLUTION|>--- conflicted
+++ resolved
@@ -113,17 +113,10 @@
     fn wasm_br_table("br_table"); // br_table
     fn wasm_bulk("bulk");
     fn wasm_call("call");
-<<<<<<< HEAD
-    fn wasm_call_indirect("call_indirect"); //call stack exhausted
-    // fn wasm_extended_const_data("proposals/extended-const/data"); // NOT WORKING (imported memory)
-    // fn wasm_extended_const_elem("proposals/extended-const/elem"); // NOT WORKING (imported memory)
-    // fn wasm_extended_const_global("proposals/extended-const/global"); // NOT WORKING (imported memory)
-=======
     fn wasm_call_indirect("call_indirect");
     // fn wasm_extended_const_data("proposals/extended-const/data"); // ImportedMemoriesAreDisabled
     // fn wasm_extended_const_elem("proposals/extended-const/elem"); // ImportedMemoriesAreDisabled
     // fn wasm_extended_const_global("proposals/extended-const/global"); // ImportedMemoriesAreDisabled
->>>>>>> a028f49a
     fn wasm_return_call("proposals/tail-call/return_call");
     fn wasm_return_call_indirect("proposals/tail-call/return_call_indirect");
     fn wasm_comments("comments");
@@ -131,15 +124,9 @@
     fn wasm_conversions("conversions");
     fn wasm_custom("custom");
     fn wasm_data("data");
-<<<<<<< HEAD
-    // fn wasm_elem("elem"); // don't pass (due to the exported tables)
-    fn wasm_endianness("endianness"); // i64 shl shr_s
-    // fn wasm_exports("exports"); // don't pass (due to the exported globals)
-=======
     fn wasm_elem("elem");
     fn wasm_endianness("endianness");
     fn wasm_exports("exports");
->>>>>>> a028f49a
     fn wasm_f32("f32");
     fn wasm_f32_bitwise("f32_bitwise");
     fn wasm_f32_cmp("f32_cmp");
