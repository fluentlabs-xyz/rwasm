--- conflicted
+++ resolved
@@ -88,13 +88,9 @@
             entrypoint_name: None,
             import_linker: None,
             wrap_import_functions: false,
-<<<<<<< HEAD
             translate_drop_keep: true,
+            allow_malformed_entrypoint_func_type: false,
             use_32bit_mode: true,
-=======
-            translate_drop_keep: false,
-            allow_malformed_entrypoint_func_type: false,
->>>>>>> cb1a6a18
         });
     }
     config
