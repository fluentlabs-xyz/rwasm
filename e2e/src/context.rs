--- conflicted
+++ resolved
@@ -495,10 +495,7 @@
                 ValueType::I64 => Value::I64(popped_value.into()),
                 ValueType::F32 => Value::F32(popped_value.into()),
                 ValueType::F64 => Value::F64(popped_value.into()),
-<<<<<<< HEAD
-=======
                 ValueType::FuncRef => Value::FuncRef(popped_value.into()),
->>>>>>> a028f49a
                 ValueType::ExternRef => Value::ExternRef(popped_value.into()),
                 _ => unreachable!("unsupported result type: {:?}", val_type),
             };
