[package]
name = "rwasm"
version = "0.30.0"
documentation = ""
description = "rwasm"
edition = "2021"

[lib]
crate-type = ["cdylib", "rlib"]

[dependencies]
wasmparser = { version = "0.100.1", package = "wasmparser-nostd", default-features = false }
spin = { version = "0.9", default-features = false, features = [
    "mutex",
    "spin_mutex",
    "rwlock",
] }
smallvec = { version = "1.10.0", features = ["union"] }
libm = "0.2.1"
num-traits = { version = "0.2.8", default-features = false }
downcast-rs = { version = "1.2.0", default-features = false }
paste = "1"
byteorder = { version = "1.5.0", default-features = false }
# strum is used only with test cfg
strum = { version = "0.25.0", optional = true }
strum_macros = { version = "0.25.1", optional = true }
fluentbase-sdk = { workspace = true, optional = true }

[dev-dependencies]
wat = "1"
assert_matches = "1.5"
wast = "52.0"
anyhow = "1.0"
criterion = { version = "0.4", default-features = false }
rand = "0.8.2"

[features]
default = ["std"]
# Use `no-default-features` for a `no_std` build.
<<<<<<< HEAD
std = ["num-traits/std", "downcast-rs/std", "dep:strum", "dep:strum_macros"]
sdk = [
    "dep:fluentbase-sdk"
]
=======
std = ["num-traits/std", "downcast-rs/std", "byteorder/std", "dep:strum", "dep:strum_macros"]
tracer = []
>>>>>>> a753db87
e2e = []<|MERGE_RESOLUTION|>--- conflicted
+++ resolved
@@ -37,13 +37,9 @@
 [features]
 default = ["std"]
 # Use `no-default-features` for a `no_std` build.
-<<<<<<< HEAD
-std = ["num-traits/std", "downcast-rs/std", "dep:strum", "dep:strum_macros"]
 sdk = [
     "dep:fluentbase-sdk"
 ]
-=======
 std = ["num-traits/std", "downcast-rs/std", "byteorder/std", "dep:strum", "dep:strum_macros"]
 tracer = []
->>>>>>> a753db87
 e2e = []