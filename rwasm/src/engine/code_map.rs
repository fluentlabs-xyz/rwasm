--- conflicted
+++ resolved
@@ -193,11 +193,7 @@
         len_locals: usize,
         local_stack_height: usize,
         instrs: I,
-<<<<<<< HEAD
-        metas: SmallVec<[InstrMeta; 64]>,
-=======
-        #[cfg(feature = "tracer")] metas: Vec<InstrMeta>,
->>>>>>> a753db87
+        #[cfg(feature = "tracer")] metas: SmallVec<[InstrMeta; 64]>,
     ) where
         I: IntoIterator<Item = Instruction>,
     {
@@ -243,7 +239,6 @@
             self.instrs[iref.to_usize()..].as_ptr(),
             #[cfg(feature = "tracer")]
             self.metas[iref.to_usize()..].as_ptr(),
-            self.instrs[iref.to_usize()..].len(),
         )
     }
 
@@ -257,7 +252,6 @@
             self.instrs[start..end].as_ptr(),
             #[cfg(feature = "tracer")]
             self.metas[start..end].as_ptr(),
-            self.instrs[start..end].len(),
         );
         let mut end_ptr = start_ptr;
         end_ptr.add(end - start);
@@ -311,7 +305,6 @@
     /// The pointer to metas
     #[cfg(feature = "tracer")]
     pub(crate) meta: *const InstrMeta,
-    opcode_count: usize,
 }
 
 /// It is safe to send an [`InstructionPtr`] to another thread.
@@ -327,17 +320,12 @@
 impl InstructionPtr {
     /// Creates a new [`InstructionPtr`] for `instr`.
     #[inline]
-<<<<<<< HEAD
-    pub fn new(ptr: *const Instruction, meta: *const InstrMeta, opcode_count: usize) -> Self {
-=======
     pub fn new(ptr: *const Instruction, #[cfg(feature = "tracer")] meta: *const InstrMeta) -> Self {
->>>>>>> a753db87
         Self {
             ptr,
             source: ptr,
             #[cfg(feature = "tracer")]
             meta,
-            opcode_count,
         }
     }
 
@@ -357,9 +345,6 @@
     /// bounds of the instructions of the same compiled Wasm function.
     #[inline(always)]
     pub fn offset(&mut self, by: isize) {
-        if self.pc() as isize + by > self.opcode_count as isize {
-            panic!("OPCODE OVERFLOW!!!")
-        }
         // SAFETY: Within Wasm bytecode execution we are guaranteed by
         //         Wasm validation and `wasmi` codegen to never run out
         //         of valid bounds using this method.
@@ -370,13 +355,6 @@
 
     #[inline(always)]
     pub fn add(&mut self, delta: usize) {
-        if self.pc() as usize + delta > self.opcode_count {
-            panic!(
-                "OPCODE OVERFLOW!!! {} >= {}",
-                self.pc() + delta as u32,
-                self.opcode_count
-            )
-        }
         // SAFETY: Within Wasm bytecode execution we are guaranteed by
         //         Wasm validation and `wasmi` codegen to never run out
         //         of valid bounds using this method.
@@ -394,9 +372,6 @@
     /// the boundaries of its associated compiled Wasm function.
     #[inline(always)]
     pub fn get(&self) -> &Instruction {
-        if self.pc() as usize > self.opcode_count {
-            panic!("OPCODE OVERFLOW!!!")
-        }
         // SAFETY: Within Wasm bytecode execution we are guaranteed by
         //         Wasm validation and `wasmi` codegen to never run out
         //         of valid bounds using this method.
