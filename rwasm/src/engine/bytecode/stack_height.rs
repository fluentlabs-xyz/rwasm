--- conflicted
+++ resolved
@@ -159,11 +159,7 @@
             Instruction::TableGrow(table_idx) => {
                 stack_ops.push(RwOp::StackRead(0));
                 stack_ops.push(RwOp::StackRead(0));
-<<<<<<< HEAD
-                //stack_ops.push(RwOp::TableSizeWrite(table_idx.to_u32()));
-=======
                 stack_ops.push(RwOp::TableSizeWrite(table_idx.to_u32()));
->>>>>>> 1bc220f7
                 stack_ops.push(RwOp::StackWrite(0));
             }
             Instruction::TableFill(_) => {
