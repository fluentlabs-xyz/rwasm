//! Abstractions to build up instructions forming Wasm function bodies.

use super::{
    labels::{LabelRef, LabelRegistry},
    TranslationError,
    TranslationErrorInner,
};
#[cfg(feature = "tracer")]
use crate::engine::bytecode::InstrMeta;
use crate::engine::{
    bytecode::{BranchOffset, FuncIdx, Instruction},
    CompiledFunc,
    DropKeep,
    Engine,
};
use alloc::vec::Vec;
use core::mem::take;
use smallvec::SmallVec;

/// A reference to an instruction of the partially
/// constructed function body of the [`InstructionsBuilder`].
#[derive(Debug, Copy, Clone, PartialEq, Eq)]
pub struct Instr(u32);

impl Instr {
    /// Creates an [`Instr`] from the given `usize` value.
    ///
    /// # Note
    ///
    /// This intentionally is an API intended for test purposes only.
    ///
    /// # Panics
    ///
    /// If the `value` exceeds limitations for [`Instr`].
    pub fn from_usize(value: usize) -> Self {
        let value = value.try_into().unwrap_or_else(|error| {
            panic!("invalid index {value} for instruction reference: {error}")
        });
        Self(value)
    }

    /// Returns an `usize` representation of the instruction index.
    pub fn into_usize(self) -> usize {
        self.0 as usize
    }

    /// Creates an [`Instr`] form the given `u32` value.
    pub fn from_u32(value: u32) -> Self {
        Self(value)
    }

    /// Returns an `u32` representation of the instruction index.
    pub fn into_u32(self) -> u32 {
        self.0
    }
}

/// The relative depth of a Wasm branching target.
#[derive(Debug, Copy, Clone)]
pub struct RelativeDepth(u32);

impl RelativeDepth {
    /// Returns the relative depth as `u32`.
    pub fn into_u32(self) -> u32 {
        self.0
    }

    /// Creates a relative depth from the given `u32` value.
    pub fn from_u32(relative_depth: u32) -> Self {
        Self(relative_depth)
    }
}

/// An instruction builder.
///
/// Allows to incrementally and efficiently build up the instructions
/// of a Wasm function body.
/// Can be reused to build multiple functions consecutively.
#[derive(Debug, Default)]
pub struct InstructionsBuilder {
    /// The instructions of the partially constructed function body.
    insts: Vec<Instruction>,
<<<<<<< HEAD
    metas: SmallVec<[InstrMeta; 64]>,
=======
    #[cfg(feature = "tracer")]
    metas: Vec<InstrMeta>,
>>>>>>> a753db87
    /// All labels and their uses.
    labels: LabelRegistry,
    /// Instruction meta state (pc and opcode number)
    #[cfg(feature = "tracer")]
    temp_meta: InstrMeta,
}

impl InstructionsBuilder {
    /// Resets the [`InstructionsBuilder`] to allow for reuse.
    pub fn reset(&mut self) {
        self.insts.clear();
        self.labels.reset();
    }

    /// Returns the current instruction pointer as index.
    pub fn current_pc(&self) -> Instr {
        Instr::from_usize(self.insts.len())
    }

    /// Creates a new unresolved label and returns an index to it.
    pub fn new_label(&mut self) -> LabelRef {
        self.labels.new_label()
    }

    /// Resolve the label at the current instruction position.
    ///
    /// Does nothing if the label has already been resolved.
    ///
    /// # Note
    ///
    /// This is used at a position of the Wasm bytecode where it is clear that
    /// the given label can be resolved properly.
    /// This usually takes place when encountering the Wasm `End` operand for example.
    pub fn pin_label_if_unpinned(&mut self, label: LabelRef) {
        self.labels.try_pin_label(label, self.current_pc())
    }

    /// Resolve the label at the current instruction position.
    ///
    /// # Note
    ///
    /// This is used at a position of the Wasm bytecode where it is clear that
    /// the given label can be resolved properly.
    /// This usually takes place when encountering the Wasm `End` operand for example.
    ///
    /// # Panics
    ///
    /// If the label has already been resolved.
    pub fn pin_label(&mut self, label: LabelRef) {
        self.labels
            .pin_label(label, self.current_pc())
            .unwrap_or_else(|err| panic!("failed to pin label: {err}"));
    }

    /// Pushes the internal instruction bytecode to the [`InstructionsBuilder`].
    ///
    /// Returns an [`Instr`] to refer to the pushed instruction.
    pub fn push_inst(&mut self, inst: Instruction) -> Instr {
        let idx = self.current_pc();
        self.insts.push(inst);
        // self.metas.push(self.temp_meta);
        idx
    }

    /// Pushes an [`Instruction::BrAdjust`] to the [`InstructionsBuilder`].
    ///
    /// Returns an [`Instr`] to refer to the pushed instruction.
    pub fn push_br_adjust_instr(
        &mut self,
        branch_offset: BranchOffset,
        drop_keep: DropKeep,
    ) -> Instr {
        let idx = self.push_inst(Instruction::BrAdjust(branch_offset));
        self.push_inst(Instruction::Return(drop_keep));
        idx
    }

    /// Pushes an [`Instruction::BrAdjustIfNez`] to the [`InstructionsBuilder`].
    ///
    /// Returns an [`Instr`] to refer to the pushed instruction.
    pub fn push_br_adjust_nez_instr(
        &mut self,
        branch_offset: BranchOffset,
        drop_keep: DropKeep,
    ) -> Instr {
        let idx = self.push_inst(Instruction::BrAdjustIfNez(branch_offset));
        self.push_inst(Instruction::Return(drop_keep));
        idx
    }

    /// Try resolving the `label` for the currently constructed instruction.
    ///
    /// Returns an uninitialized [`BranchOffset`] if the `label` cannot yet
    /// be resolved and defers resolution to later.
    pub fn try_resolve_label(&mut self, label: LabelRef) -> Result<BranchOffset, TranslationError> {
        let user = self.current_pc();
        self.try_resolve_label_for(label, user)
    }

    #[cfg(feature = "tracer")]
    pub fn register_meta(&mut self, pc: usize, opcode: u16) {
        self.temp_meta = InstrMeta::new(pc, opcode, self.metas.len());
    }

    /// Try resolving the `label` for the given `instr`.
    ///
    /// Returns an uninitialized [`BranchOffset`] if the `label` cannot yet
    /// be resolved and defers resolution to later.
    pub fn try_resolve_label_for(
        &mut self,
        label: LabelRef,
        instr: Instr,
    ) -> Result<BranchOffset, TranslationError> {
        self.labels.try_resolve_label(label, instr)
    }

    /// Finishes construction of the function body instructions.
    ///
    /// # Note
    ///
    /// This feeds the built-up instructions of the function body
    /// into the [`Engine`] so that the [`Engine`] is
    /// aware of the Wasm function existence. Returns a [`CompiledFunc`]
    /// reference that allows to retrieve the instructions.
    pub fn finish(
        &mut self,
        engine: &Engine,
        func: CompiledFunc,
        len_locals: usize,
        local_stack_height: usize,
    ) -> Result<(), TranslationError> {
        self.update_branch_offsets()?;
        // let metas = take(&mut self.metas);
        // assert_eq!(self.insts.len(), metas.len());
        engine.init_func(
            func,
            len_locals,
            local_stack_height,
            self.insts.drain(..),
            // metas,
        );
        Ok(())
    }

    /// Updates the branch offsets of all branch instructions inplace.
    ///
    /// # Panics
    ///
    /// If this is used before all branching labels have been pinned.
    fn update_branch_offsets(&mut self) -> Result<(), TranslationError> {
        for (user, offset) in self.labels.resolved_users() {
            self.insts[user.into_usize()]
                .update_branch_offset(offset?)
                .map_err(|_e| {
                    TranslationError::new(TranslationErrorInner::BranchOffsetOutOfBounds)
                })?;
        }
        Ok(())
    }

    /// Adds the given `delta` amount of fuel to the [`ConsumeFuel`] instruction `instr`.
    ///
    /// # Panics
    ///
    /// - If `instr` does not resolve to a [`ConsumeFuel`] instruction.
    /// - If the amount of consumed fuel for `instr` overflows.
    ///
    /// [`ConsumeFuel`]: enum.Instruction.html#variant.ConsumeFuel
    pub fn bump_fuel_consumption(
        &mut self,
        instr: Instr,
        delta: u64,
    ) -> Result<(), TranslationError> {
        self.insts[instr.into_usize()].bump_fuel_consumption(delta)
    }
}

impl Instruction {
    pub fn get_jump_offset(&self) -> Option<BranchOffset> {
        match self {
            Instruction::Br(offset) => Some(*offset),
            Instruction::BrIfEqz(offset) => Some(*offset),
            Instruction::BrIfNez(offset) => Some(*offset),
            Instruction::BrAdjust(offset) => Some(*offset),
            Instruction::BrAdjustIfNez(offset) => Some(*offset),
            _ => None,
        }
    }

    pub fn update_call_index(&mut self, new_index: u32) {
        match self {
            Instruction::ReturnCall(func) => *func = FuncIdx::from(new_index),
            Instruction::Call(func) => *func = FuncIdx::from(new_index),
            Instruction::ReturnCallInternal(func) => *func = CompiledFunc::from(new_index),
            Instruction::CallInternal(func) => *func = CompiledFunc::from(new_index),
            Instruction::RefFunc(func) => *func = FuncIdx::from(new_index),
            _ => panic!("tried to update call index of a non-call instruction: {self:?}"),
        }
    }

    /// Updates the [`BranchOffset`] for the branch [`Instruction].
    ///
    /// # Panics
    ///
    /// If `self` is not a branch [`Instruction`].
    pub fn update_branch_offset<I: Into<BranchOffset>>(
        &mut self,
        new_offset: I,
    ) -> Result<(), &'static str> {
        let new_offset: BranchOffset = new_offset.into();
        match self {
            Instruction::Br(offset)
            | Instruction::BrIfEqz(offset)
            | Instruction::BrIfNez(offset)
            | Instruction::BrAdjust(offset)
            | Instruction::BrAdjustIfNez(offset) => *offset = new_offset,
            _ => {
                if cfg!(test) {
                    panic!("tried to update branch offset of a non-branch instruction: {self:?}");
                }
                return Err("tried to update branch offset of a non-branch instruction: {self:?}");
            }
        }
        return Ok(());
    }
}<|MERGE_RESOLUTION|>--- conflicted
+++ resolved
@@ -80,12 +80,8 @@
 pub struct InstructionsBuilder {
     /// The instructions of the partially constructed function body.
     insts: Vec<Instruction>,
-<<<<<<< HEAD
-    metas: SmallVec<[InstrMeta; 64]>,
-=======
     #[cfg(feature = "tracer")]
     metas: Vec<InstrMeta>,
->>>>>>> a753db87
     /// All labels and their uses.
     labels: LabelRegistry,
     /// Instruction meta state (pc and opcode number)
