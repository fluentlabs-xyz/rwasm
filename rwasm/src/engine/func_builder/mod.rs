mod control_frame;
mod control_stack;
mod error;
mod inst_builder;
mod labels;
mod locals_registry;
mod translator;
mod translator_i32;
mod value_stack;

use self::{control_frame::ControlFrame, control_stack::ControlFlowStack};
pub use self::{
    error::{TranslationError, TranslationErrorInner},
    inst_builder::{Instr, InstructionsBuilder, RelativeDepth},
    translator::{FuncTranslator, FuncTranslatorAllocations},
    translator_i32::FuncTranslatorI32,
};
use super::CompiledFunc;
pub use crate::engine::func_builder::value_stack::ValueStackHeight;
use crate::{
    arena::ArenaIndex,
    core::ValueType,
    engine::bytecode::Instruction,
    module::{FuncIdx, ModuleResources, ReusableAllocations},
};
<<<<<<< HEAD
use alloc::vec::Vec;
use wasmparser::{BinaryReaderError, ValType, VisitOperator};
=======
use wasmparser::{BinaryReaderError, VisitOperator};
>>>>>>> 76d31917

/// The used function validator type.
type FuncValidator = wasmparser::FuncValidator<wasmparser::ValidatorResources>;

/// The interface to build a `wasmi` bytecode function using Wasm bytecode.
///
/// # Note
///
/// This includes validation of the incoming Wasm bytecode.
pub struct FuncBuilder<'parser> {
    /// The current position in the Wasm binary while parsing operators.
    pos: usize,
    /// The Wasm function validator.
    validator: FuncValidator,
    /// The underlying Wasm to `wasmi` bytecode translator.
    translator: FuncTranslators<'parser>,
    /// If we're in rWASM mode
    pub(crate) is_rwasm: bool,
}

pub enum FuncTranslators<'parser> {
    Translator(FuncTranslator<'parser>),
    TranslatorI32(FuncTranslatorI32<'parser>),
}

impl<'parser> FuncTranslators<'parser> {
    pub(crate) fn is_i32_translator(&self) -> bool {
        match self {
            FuncTranslators::Translator(_) => false,
            FuncTranslators::TranslatorI32(_) => true,
        }
    }

    pub(crate) fn into_allocations(self) -> FuncTranslatorAllocations {
        match self {
            FuncTranslators::Translator(t) => t.into_allocations(),
            FuncTranslators::TranslatorI32(t) => t.into_allocations(),
        }
    }
}

impl<'parser> FuncTranslators<'parser> {
    pub(crate) fn finish(&mut self) -> Result<(), TranslationError> {
        match self {
            FuncTranslators::Translator(t) => t.finish(),
            FuncTranslators::TranslatorI32(t) => t.finish(),
        }
    }
}

impl<'parser> FuncTranslators<'parser> {
    pub(crate) fn register_opcode_metadata(&mut self, pos: usize, opcode: u16) {
        match self {
            FuncTranslators::Translator(t) => t.register_opcode_metadata(pos, opcode),
            FuncTranslators::TranslatorI32(t) => t.register_opcode_metadata(pos, opcode),
        }
    }
}

impl<'parser> FuncTranslators<'parser> {
    pub(crate) fn finish_translate_locals(&mut self) -> Result<(), TranslationError> {
        match self {
            FuncTranslators::Translator(t) => t.finish_translate_locals(),
            FuncTranslators::TranslatorI32(t) => t.finish_translate_locals(),
        }
    }
}

impl<'parser> FuncTranslators<'parser> {
    pub(crate) fn stack_height(&mut self) -> &mut ValueStackHeight {
        match self {
            FuncTranslators::Translator(t) => &mut t.stack_height,
            FuncTranslators::TranslatorI32(t) => &mut t.stack_height,
        }
    }
    pub(crate) fn stack_types(&mut self) -> &mut Vec<ValueType> {
        match self {
            FuncTranslators::Translator(_) => {
                panic!("Translator not support stack types")
            }
            FuncTranslators::TranslatorI32(t) => &mut t.stack_types,
        }
    }

    pub(crate) fn register_locals(&mut self, amount: u32) {
        match self {
            FuncTranslators::Translator(t) => t.register_locals(amount),
            FuncTranslators::TranslatorI32(t) => t.register_locals(amount),
        }
    }
    pub(crate) fn alloc(&mut self) -> &mut FuncTranslatorAllocations {
        match self {
            FuncTranslators::Translator(t) => &mut t.alloc,
            FuncTranslators::TranslatorI32(t) => &mut t.alloc,
        }
    }
}

impl<'parser> FuncTranslators<'parser> {
    pub(crate) fn func(&self) -> FuncIdx {
        match self {
            FuncTranslators::Translator(t) => t.func,
            FuncTranslators::TranslatorI32(t) => t.func,
        }
    }
}

impl<'parser> FuncTranslators<'parser> {
    pub(crate) fn res(&self) -> &ModuleResources<'parser> {
        match self {
            FuncTranslators::Translator(t) => &t.res,
            FuncTranslators::TranslatorI32(t) => &t.res,
        }
    }
}

impl<'parser> FuncBuilder<'parser> {
    /// Creates a new [`FuncBuilder`].
    pub fn new(
        func: FuncIdx,
        compiled_func: CompiledFunc,
        res: ModuleResources<'parser>,
        validator: FuncValidator,
        allocations: FuncTranslatorAllocations,
        i32_translator: bool,
    ) -> Self {
        let is_rwasm = res.res.engine().config().get_rwasm_config().is_some();
        Self {
            pos: 0,
            validator,
            translator: if i32_translator {
                FuncTranslators::TranslatorI32(FuncTranslatorI32::new(
                    func,
                    compiled_func,
                    res,
                    allocations,
                ))
            } else {
                FuncTranslators::Translator(FuncTranslator::new(
                    func,
                    compiled_func,
                    res,
                    allocations,
                ))
            },
            is_rwasm,
        }
    }

    pub fn translate_signature_check(&mut self) {
        let func_type =
            &self.translator.res().res.funcs[self.translator.func().into_u32() as usize];
        let func_type = self
            .translator
            .res()
            .res
            .engine()
            .resolve_func_signature(&func_type);
        self.translator
            .alloc()
            .inst_builder
            .push_inst(Instruction::SignatureCheck(
                (func_type.into_usize() as u32).into(),
            ));
    }

    /// Translates the given local variables for the translated function.
    pub fn translate_locals(
        &mut self,
        offset: usize,
        amount: u32,
        value_type: wasmparser::ValType,
    ) -> Result<(), TranslationError> {
        self.validator.define_locals(offset, amount, value_type)?;
        // for rWASM we fill locals with zero values
        if self.is_rwasm {
            let instr = match value_type {
<<<<<<< HEAD
                ValType::I32 => Instruction::I32Const(0i32.into()),
                ValType::I64 => {
                    if self.i32_translator() {
                        Instruction::I32Const(0i64.into())
                    } else {
                        Instruction::I64Const(0i64.into())
                    }
                }
                ValType::F32 => Instruction::F32Const(0f32.into()),
                ValType::F64 => Instruction::F64Const(0f64.into()),
                ValType::FuncRef => Instruction::RefFunc(0u32.into()),
=======
                wasmparser::ValType::I32 => Instruction::I32Const(0i32.into()),
                wasmparser::ValType::I64 => Instruction::I64Const(0i64.into()),
                wasmparser::ValType::F32 => Instruction::F32Const(0f32.into()),
                wasmparser::ValType::F64 => Instruction::F64Const(0f64.into()),
                wasmparser::ValType::FuncRef => Instruction::RefFunc(0u32.into()),
>>>>>>> 76d31917
                _ => unreachable!("not supported local type ({:?})", value_type),
            };
            (0..amount as usize).for_each(|_| {
                self.translator.alloc().inst_builder.push_inst(instr);
                if self.i32_translator() {
                    if value_type == ValType::I64 {
                        self.translator.alloc().inst_builder.push_inst(instr);
                    }
                    self.translator
                        .stack_types()
                        .push(ValueType::from(value_type));
                }
            });
            self.translator.stack_height().push_n(amount);
            if self.i32_translator() && value_type == ValType::I64 {
                self.translator.stack_height().push_n(amount);
            }
        } else {
            self.translator.register_locals(amount);
            if self.i32_translator() {
                (0..amount as usize).for_each(|_| {
                    self.translator
                        .stack_types()
                        .push(ValueType::from(value_type));
                });
            }
        }
        Ok(())
    }

    pub fn translate_rwasm_locals(&mut self) {
        // we use `u32::MAX` here because in finish we replace it with final calculated value
        self.translator
            .alloc
            .inst_builder
            .push_inst(Instruction::StackAlloc {
                max_stack_height: u32::MAX,
            });
    }

    /// This informs the [`FuncBuilder`] that the function header translation is finished.
    ///
    /// # Note
    ///
    /// This was introduced to properly calculate the fuel costs for all local variables
    /// and function parameters. After this function call no more locals and parameters may
    /// be added to this function translation.
    pub fn finish_translate_locals(&mut self) -> Result<(), TranslationError> {
        self.translator.finish_translate_locals()
    }

    /// Updates the current position within the Wasm binary while parsing operators.
    pub fn update_pos_with_opcode(&mut self, pos: usize, opcode: u16) {
        self.pos = pos;
        self.translator.register_opcode_metadata(pos, opcode);
    }

    /// Updates the current position within the Wasm binary while parsing operators.
    pub fn update_pos(&mut self, pos: usize) {
        self.pos = pos;
    }

    /// Returns the current position within the Wasm binary while parsing operators.
    pub fn current_pos(&self) -> usize {
        self.pos
    }

    /// Finishes constructing the function by initializing its [`CompiledFunc`].
    pub fn finish(mut self, offset: usize) -> Result<ReusableAllocations, TranslationError> {
        self.validator.finish(offset)?;
        self.translator.finish()?;
        let allocations = ReusableAllocations {
            translation: self.translator.into_allocations(),
            validation: self.validator.into_allocations(),
        };
        Ok(allocations)
    }

    /// Translates into `wasmi` bytecode if the current code path is reachable.
    fn validate_then_translate<V, T>(
        &mut self,
        validate: V,
        translate: T,
    ) -> Result<(), TranslationError>
    where
        V: FnOnce(&mut FuncValidator) -> Result<(), BinaryReaderError>,
        T: FnOnce(&mut FuncTranslators<'parser>) -> Result<(), TranslationError>,
    {
        validate(&mut self.validator)?;
        translate(&mut self.translator)?;
        Ok(())
    }

    fn i32_translator(&self) -> bool {
        self.translator.is_i32_translator()
    }
}

macro_rules! impl_visit_operator {
    ( @mvp BrTable { $arg:ident: $argty:ty } => $visit:ident $($rest:tt)* ) => {
        // We need to special case the `BrTable` operand since its
        // arguments (a.k.a. `BrTable<'a>`) are not `Copy` which all
        // the other impls make use of.
        fn $visit(&mut self, $arg: $argty) -> Self::Output {
            let offset = self.current_pos();
            let arg_cloned = $arg.clone();
            self.validate_then_translate(
                |validator| validator.visitor(offset).$visit(arg_cloned),
                |translator| match translator {
                    FuncTranslators::Translator(t) => {t.$visit($arg)}
                    FuncTranslators::TranslatorI32(t) => {t.$visit($arg)}
                }
            )
        }
        impl_visit_operator!($($rest)*);
    };
    ( @mvp $($rest:tt)* ) => {
        impl_visit_operator!(@@supported $($rest)*);
    };
    ( @sign_extension $($rest:tt)* ) => {
        impl_visit_operator!(@@supported $($rest)*);
    };
    ( @saturating_float_to_int $($rest:tt)* ) => {
        impl_visit_operator!(@@supported $($rest)*);
    };
    ( @bulk_memory $($rest:tt)* ) => {
        impl_visit_operator!(@@supported $($rest)*);
    };
    ( @reference_types $($rest:tt)* ) => {
        impl_visit_operator!(@@supported $($rest)*);
    };
    ( @tail_call $($rest:tt)* ) => {
        impl_visit_operator!(@@supported $($rest)*);
    };
    ( @@supported $op:ident $({ $($arg:ident: $argty:ty),* })? => $visit:ident $($rest:tt)* ) => {
        fn $visit(&mut self $($(,$arg: $argty)*)?) -> Self::Output {
            let offset = self.current_pos();
            self.validate_then_translate(
                |v| v.visitor(offset).$visit($($($arg),*)?),
                |t|  match t {
                    FuncTranslators::Translator(t) => {t.$visit($($($arg),*)?)}
                    FuncTranslators::TranslatorI32(t) => {t.$visit($($($arg),*)?)}
                },
            )
        }
        impl_visit_operator!($($rest)*);
    };
    ( @$proposal:ident $op:ident $({ $($arg:ident: $argty:ty),* })? => $visit:ident $($rest:tt)* ) => {
        // Wildcard match arm for all the other (yet) unsupported Wasm proposals.
        fn $visit(&mut self $($(, $arg: $argty)*)?) -> Self::Output {
            let offset = self.current_pos();
            self.validator.visitor(offset).$visit($($($arg),*)?).map_err(::core::convert::Into::into)
        }
        impl_visit_operator!($($rest)*);
    };
    () => {};
}

impl<'a> VisitOperator<'a> for FuncBuilder<'a> {
    type Output = Result<(), TranslationError>;

    wasmparser::for_each_operator!(impl_visit_operator);
}<|MERGE_RESOLUTION|>--- conflicted
+++ resolved
@@ -23,12 +23,8 @@
     engine::bytecode::Instruction,
     module::{FuncIdx, ModuleResources, ReusableAllocations},
 };
-<<<<<<< HEAD
 use alloc::vec::Vec;
-use wasmparser::{BinaryReaderError, ValType, VisitOperator};
-=======
 use wasmparser::{BinaryReaderError, VisitOperator};
->>>>>>> 76d31917
 
 /// The used function validator type.
 type FuncValidator = wasmparser::FuncValidator<wasmparser::ValidatorResources>;
@@ -206,31 +202,23 @@
         // for rWASM we fill locals with zero values
         if self.is_rwasm {
             let instr = match value_type {
-<<<<<<< HEAD
-                ValType::I32 => Instruction::I32Const(0i32.into()),
-                ValType::I64 => {
+                wasmparser::ValType::I32 => Instruction::I32Const(0i32.into()),
+                wasmparser::ValType::I64 => {
                     if self.i32_translator() {
                         Instruction::I32Const(0i64.into())
                     } else {
                         Instruction::I64Const(0i64.into())
                     }
                 }
-                ValType::F32 => Instruction::F32Const(0f32.into()),
-                ValType::F64 => Instruction::F64Const(0f64.into()),
-                ValType::FuncRef => Instruction::RefFunc(0u32.into()),
-=======
-                wasmparser::ValType::I32 => Instruction::I32Const(0i32.into()),
-                wasmparser::ValType::I64 => Instruction::I64Const(0i64.into()),
                 wasmparser::ValType::F32 => Instruction::F32Const(0f32.into()),
                 wasmparser::ValType::F64 => Instruction::F64Const(0f64.into()),
                 wasmparser::ValType::FuncRef => Instruction::RefFunc(0u32.into()),
->>>>>>> 76d31917
                 _ => unreachable!("not supported local type ({:?})", value_type),
             };
             (0..amount as usize).for_each(|_| {
                 self.translator.alloc().inst_builder.push_inst(instr);
                 if self.i32_translator() {
-                    if value_type == ValType::I64 {
+                    if value_type == wasmparser::ValType::I64 {
                         self.translator.alloc().inst_builder.push_inst(instr);
                     }
                     self.translator
@@ -239,7 +227,7 @@
                 }
             });
             self.translator.stack_height().push_n(amount);
-            if self.i32_translator() && value_type == ValType::I64 {
+            if self.i32_translator() && value_type == wasmparser::ValType::I64 {
                 self.translator.stack_height().push_n(amount);
             }
         } else {
@@ -258,7 +246,7 @@
     pub fn translate_rwasm_locals(&mut self) {
         // we use `u32::MAX` here because in finish we replace it with final calculated value
         self.translator
-            .alloc
+            .alloc()
             .inst_builder
             .push_inst(Instruction::StackAlloc {
                 max_stack_height: u32::MAX,
