--- conflicted
+++ resolved
@@ -13,11 +13,7 @@
 pub struct ValueStackPtr {
     src: *mut UntypedValue,
     ptr: *mut UntypedValue,
-<<<<<<< HEAD
-    len: usize,
-=======
     // len: usize,
->>>>>>> ab61c7a1
 }
 
 impl From<*mut UntypedValue> for ValueStackPtr {
@@ -26,24 +22,15 @@
         Self {
             src: ptr,
             ptr,
-<<<<<<< HEAD
-            len: usize::MAX,
-=======
             // len: usize::MAX,
->>>>>>> ab61c7a1
         }
     }
 }
 
 impl ValueStackPtr {
-<<<<<<< HEAD
-    pub fn new(ptr: *mut UntypedValue, len: usize) -> ValueStackPtr {
-        Self { src: ptr, ptr, len }
-=======
     pub fn new(ptr: *mut UntypedValue, _len: usize) -> ValueStackPtr {
         // Self { src: ptr, ptr, len }
         Self { ptr, src: ptr }
->>>>>>> ab61c7a1
     }
 
     /// Calculates the distance between two [`ValueStackPtr] in units of [`UntypedValue`].
@@ -143,21 +130,12 @@
         //         Wasm validation and `wasmi` codegen to never run out
         //         of valid bounds using this method.
         self.ptr = unsafe { self.ptr.add(delta) };
-<<<<<<< HEAD
-        let diff = self.ptr as isize - self.src as isize;
-        if diff < 0 {
-            unreachable!("STACK UNDERFLOW")
-        } else if diff > self.len as isize {
-            unreachable!("STACK OVERFLOW")
-        }
-=======
         // let diff = self.ptr as isize - self.src as isize;
         // if diff < 0 {
         //     unreachable!("STACK UNDERFLOW")
         // } else if diff > self.len as isize {
         //     unreachable!("STACK OVERFLOW")
         // }
->>>>>>> ab61c7a1
     }
 
     /// Decreases the [`ValueStackPtr`] of `self` by one.
@@ -167,16 +145,8 @@
         //         Wasm validation and `wasmi` codegen to never run out
         //         of valid bounds using this method.
         self.ptr = unsafe { self.ptr.sub(delta) };
-<<<<<<< HEAD
-        let diff = self.ptr as isize - self.src as isize;
-        if diff < 0 {
-            unreachable!("STACK UNDERFLOW")
-        } else if diff > self.len as isize {
-            unreachable!("STACK OVERFLOW")
-=======
         if self.ptr < self.src {
             unreachable!("STACK UNDERFLOW")
->>>>>>> ab61c7a1
         }
     }
 
