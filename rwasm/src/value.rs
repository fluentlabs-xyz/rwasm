<<<<<<< HEAD
use crate::{
    common::{UntypedValue, ValueType, F32, F64},
    ExternRef, Func, FuncRef,
};
=======
use crate::{ExternRef, Func, FuncRef};
use fluentbase_rwasm_core::common::{UntypedValue, ValueType, F32, F64};
>>>>>>> 1a628e39

/// Untyped instances that allow to be typed.
pub trait WithType {
    /// The typed output type.
    type Output;

    /// Converts `self` to [`Self::Output`] using `ty`.
    fn with_type(self, ty: ValueType) -> Self::Output;
}

impl WithType for UntypedValue {
    type Output = Value;

    fn with_type(self, ty: ValueType) -> Self::Output {
        match ty {
            ValueType::I32 => Value::I32(self.into()),
            ValueType::I64 => Value::I64(self.into()),
            ValueType::F32 => Value::F32(self.into()),
            ValueType::F64 => Value::F64(self.into()),
            ValueType::FuncRef => Value::FuncRef(self.into()),
            ValueType::ExternRef => Value::ExternRef(self.into()),
        }
    }
}

impl From<Value> for UntypedValue {
    fn from(value: Value) -> Self {
        match value {
            Value::I32(value) => value.into(),
            Value::I64(value) => value.into(),
            Value::F32(value) => value.into(),
            Value::F64(value) => value.into(),
            Value::FuncRef(value) => value.into(),
            Value::ExternRef(value) => value.into(),
        }
    }
}

/// Runtime representation of a value.
///
/// Wasm code manipulate values of the four basic value types:
/// integers and floating-point (IEEE 754-2008) data of 32 or 64 bit width each, respectively.
///
/// There is no distinction between signed and unsigned integer types. Instead, integers are
/// interpreted by respective operations as either unsigned or signed in two’s complement
/// representation.
#[derive(Clone, Debug)]
pub enum Value {
    /// Value of 32-bit signed or unsigned integer.
    I32(i32),
    /// Value of 64-bit signed or unsigned integer.
    I64(i64),
    /// Value of 32-bit IEEE 754-2008 floating point number.
    F32(F32),
    /// Value of 64-bit IEEE 754-2008 floating point number.
    F64(F64),
    /// A nullable [`Func`][`crate::Func`] reference, a.k.a. [`FuncRef`].
    FuncRef(FuncRef),
    /// A nullable external object reference, a.k.a. [`ExternRef`].
    ExternRef(ExternRef),
}

impl Value {
    /// Creates new default value of given type.
    #[inline]
    pub fn default(value_type: ValueType) -> Self {
        match value_type {
            ValueType::I32 => Self::I32(0),
            ValueType::I64 => Self::I64(0),
            ValueType::F32 => Self::F32(0f32.into()),
            ValueType::F64 => Self::F64(0f64.into()),
            ValueType::FuncRef => Self::from(FuncRef::null()),
            ValueType::ExternRef => Self::from(ExternRef::null()),
        }
    }

    /// Get variable type for this value.
    #[inline]
    pub fn ty(&self) -> ValueType {
        match *self {
            Self::I32(_) => ValueType::I32,
            Self::I64(_) => ValueType::I64,
            Self::F32(_) => ValueType::F32,
            Self::F64(_) => ValueType::F64,
            Self::FuncRef(_) => ValueType::FuncRef,
            Self::ExternRef(_) => ValueType::ExternRef,
        }
    }

    /// Returns the underlying `i32` if the type matches otherwise returns `None`.
    pub fn i32(&self) -> Option<i32> {
        match self {
            Self::I32(value) => Some(*value),
            _ => None,
        }
    }

    /// Returns the underlying `i64` if the type matches otherwise returns `None`.
    pub fn i64(&self) -> Option<i64> {
        match self {
            Self::I64(value) => Some(*value),
            _ => None,
        }
    }

    /// Returns the underlying `f32` if the type matches otherwise returns `None`.
    pub fn f32(&self) -> Option<F32> {
        match self {
            Self::F32(value) => Some(*value),
            _ => None,
        }
    }

    /// Returns the underlying `f64` if the type matches otherwise returns `None`.
    pub fn f64(&self) -> Option<F64> {
        match self {
            Self::F64(value) => Some(*value),
            _ => None,
        }
    }

    /// Returns the underlying `funcref` if the type matches otherwise returns `None`.
    pub fn funcref(&self) -> Option<&FuncRef> {
        match self {
            Self::FuncRef(value) => Some(value),
            _ => None,
        }
    }

    /// Returns the underlying `externref` if the type matches otherwise returns `None`.
    pub fn externref(&self) -> Option<&ExternRef> {
        match self {
            Self::ExternRef(value) => Some(value),
            _ => None,
        }
    }
}

impl From<i32> for Value {
    #[inline]
    fn from(val: i32) -> Self {
        Self::I32(val)
    }
}

impl From<i64> for Value {
    #[inline]
    fn from(val: i64) -> Self {
        Self::I64(val)
    }
}

impl From<F32> for Value {
    #[inline]
    fn from(val: F32) -> Self {
        Self::F32(val)
    }
}

impl From<F64> for Value {
    #[inline]
    fn from(val: F64) -> Self {
        Self::F64(val)
    }
}

impl From<FuncRef> for Value {
    #[inline]
    fn from(funcref: FuncRef) -> Self {
        Self::FuncRef(funcref)
    }
}

impl From<Func> for Value {
    #[inline]
    fn from(func: Func) -> Self {
        Self::FuncRef(FuncRef::new(func))
    }
}

impl From<ExternRef> for Value {
    #[inline]
    fn from(externref: ExternRef) -> Self {
        Self::ExternRef(externref)
    }
}<|MERGE_RESOLUTION|>--- conflicted
+++ resolved
@@ -1,12 +1,5 @@
-<<<<<<< HEAD
-use crate::{
-    common::{UntypedValue, ValueType, F32, F64},
-    ExternRef, Func, FuncRef,
-};
-=======
 use crate::{ExternRef, Func, FuncRef};
 use fluentbase_rwasm_core::common::{UntypedValue, ValueType, F32, F64};
->>>>>>> 1a628e39
 
 /// Untyped instances that allow to be typed.
 pub trait WithType {
