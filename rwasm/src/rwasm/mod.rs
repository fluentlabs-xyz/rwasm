#![allow(dead_code)]

pub mod binary_format;
mod compiler;
mod instruction_set;
mod platform;
mod reduced_module;

<<<<<<< HEAD
pub use self::{
    binary_format::*,
    compiler::*,
    consts::*,
    instruction_set::*,
    platform::*,
    reduced_module::*,
};
=======
pub use self::{binary_format::*, compiler::*, instruction_set::*, platform::*, reduced_module::*};
>>>>>>> 1a628e39

#[cfg(test)]
mod tests {
    use super::_SYS_HALT_FUEL_AMOUNT;
    use crate::{
        engine::bytecode::Instruction,
        rwasm::{
            compiler::Compiler,
            platform::ImportLinker,
            reduced_module::ReducedModule,
            FuncOrExport,
            ImportFunc,
<<<<<<< HEAD
            RouterInstructions,
=======
>>>>>>> 1a628e39
        },
        AsContextMut,
        Caller,
        Config,
        Engine,
        Func,
        Linker,
        Store,
    };
<<<<<<< HEAD
=======
    use alloc::string::ToString;
    use fluentbase_rwasm_core::common::ValueType;
>>>>>>> 1a628e39

    #[derive(Default, Debug, Clone)]
    struct HostState {
        exit_code: i32,
    }

    #[derive(Default)]
    struct RunConfig {
        entrypoint: Option<FuncOrExport>,
    }

    fn execute_binary_default(wat: &str) -> HostState {
        execute_binary(wat, Default::default())
    }

    fn execute_binary(wat: &str, run_config: RunConfig) -> HostState {
        let wasm_binary = wat::parse_str(wat).unwrap();
        // translate and compile module
        let mut import_linker = ImportLinker::default();
        import_linker.insert_function(ImportFunc::new_env(
            "env".to_string(),
            "_sys_halt".to_string(),
            10,
            1,
            &[ValueType::I32],
            &[],
        ));
        let mut translator =
            Compiler::new_with_linker(&wasm_binary, Some(&import_linker), true).unwrap();
        translator.translate(run_config.entrypoint, true).unwrap();
        let binary = translator.finalize().unwrap();
<<<<<<< HEAD
        let reduced_module = ReducedModule::new(binary.as_slice()).unwrap();
        let _trace = reduced_module.trace_binary();
=======
        let reduced_module = ReducedModule::new(binary.as_slice(), false).unwrap();
        // assert_eq!(translator.code_section, reduced_module.bytecode().clone());
        let _trace = reduced_module.trace();
>>>>>>> 1a628e39
        // execute translated rwasm
        let mut config = Config::default();
        config.consume_fuel(true);
        let engine = Engine::new(&config);
        let mut store = Store::new(&engine, HostState::default());
        store.add_fuel(1_000_000).unwrap();
        let mut linker = Linker::<HostState>::new(&engine);
        let module = reduced_module.to_module(&engine, &mut import_linker);
        linker
            .define(
                "env",
                "_sys_halt",
                Func::wrap(
                    store.as_context_mut(),
                    |mut caller: Caller<'_, HostState>, exit_code: i32| {
                        caller.data_mut().exit_code = exit_code;
                    },
                ),
            )
            .unwrap();
        // run start entrypoint
        let instance = linker
            .instantiate(&mut store, &module)
            .unwrap()
            .start(&mut store)
            .unwrap();
        let main_func = instance.get_func(&mut store, "main").unwrap();
        main_func.call(&mut store, &[], &mut []).unwrap();
        store.data().clone()
    }

    #[test]
    fn test_memory_section() {
        execute_binary_default(
            r#"
    (module
      (type (;0;) (func))
      (func (;0;) (type 0)
        return
        )
      (memory (;0;) 17)
      (export "main" (func 0))
      (data (;0;) (i32.const 1048576) "Hello, World"))
        "#,
        );
    }

    #[test]
    fn test_execute_br_and_drop_keep() {
        execute_binary_default(
            r#"
    (module
      (type (;0;) (func))
      (func (;0;) (type 0)
        i32.const 7
        (block $my_block
          i32.const 100
          i32.const 20
          i32.const 3
          br $my_block
          )
        i32.const 3
        i32.add
        return
        )
      (memory (;0;) 17)
      (export "main" (func 0)))
        "#,
        );
    }

    #[test]
    fn test_executed_nested_function_calls() {
        execute_binary_default(
            r#"
    (module
      (type (;0;) (func))
      (func (;0;) (type 0)
        i32.const 100
        i32.const 20
        i32.add
        i32.const 20
        i32.add
        drop
        )
      (func (;1;) (type 0)
        call 0
        )
      (memory (;0;) 17)
      (export "main" (func 1)))
        "#,
        );
    }

    #[test]
    fn test_recursive_main_call() {
        execute_binary_default(
            r#"
    (module
      (type (;0;) (func))
      (func (;0;) (type 0)
        (block $my_block
          global.get 0
          i32.const 3
          i32.gt_u
          br_if $my_block
          global.get 0
          i32.const 1
          i32.add
          global.set 0
          call 0
          )
        )
      (global (;0;) (mut i32) (i32.const 0))
      (export "main" (func 0)))
        "#,
        );
    }

    #[test]
    fn test_execute_simple_add_program() {
        execute_binary_default(
            r#"
    (module
      (func $main
        global.get 0
        global.get 1
        call $add
        global.get 2
        call $add
        drop
        )
      (func $add (param $lhs i32) (param $rhs i32) (result i32)
        local.get $lhs
        local.get $rhs
        i32.add
        )
      (global (;0;) i32 (i32.const 100))
      (global (;1;) i32 (i32.const 20))
      (global (;2;) i32 (i32.const 3))
      (export "main" (func $main)))
        "#,
        );
    }

    #[test]
    fn test_exit_code() {
        let host_state = execute_binary_default(
            r#"
    (module
      (type (;0;) (func (param i32)))
      (type (;1;) (func))
      (import "env" "_sys_halt" (func (;0;) (type 0)))
      (func (;1;) (type 1)
        i32.const 123
        call 0)
      (memory (;0;) 17)
      (export "memory" (memory 0))
      (export "main" (func 1)))
        "#,
        );
        assert_eq!(host_state.exit_code, 123);
    }

    #[test]
    fn test_call_indirect() {
        execute_binary_default(
            r#"
    (module
      (type $check (func (param i32) (param i32) (result i32)))
      (table funcref (elem $add))
      (func $main
        i32.const 100
        i32.const 20
        i32.const 0
        call_indirect (type $check)
        drop
        )
      (func $add (type $check)
        local.get 0
        local.get 1
        i32.add
        )
      (export "main" (func $main)))
        "#,
        );
    }

    #[test]
    fn test_state_router() {
        execute_binary(
            r#"
    (module
      (type $check (func (param i32) (param i32) (result i32)))
      (func $main
        i32.const 100
        drop
        )
      (func $deploy
        )
      (func $add (type $check)
        local.get 0
        local.get 1
        i32.add
        )
      (export "main" (func $main))
      (export "deploy" (func $deploy)))
        "#,
            RunConfig {
                entrypoint: Some(FuncOrExport::StateRouter(
                    vec![FuncOrExport::Export("main"), FuncOrExport::Export("deploy")],
                    RouterInstructions {
                        state_ix: Instruction::I32Const(0.into()),
                        input_ix: vec![],
                        output_ix: vec![],
                    },
                )),
            },
        );
    }

    #[test]
    fn test_passive_data_section() {
        execute_binary_default(
            r#"
    (module
      (type (;0;) (func))
      (func (;0;) (type 0)
        return
        )
      (memory (;0;) 17)
      (export "main" (func 0))
      (data "Hello, World"))
        "#,
        );
    }

    #[test]
    fn test_passive_elem_section() {
        execute_binary_default(
            r#"
    (module
      (table 1 anyfunc)
      (func $main
        return
        )
      (func $f1 (result i32)
       i32.const 42
       )
      (func $f2 (result i32)
       i32.const 100
       )
      (elem func $f1)
      (elem func $f2)
      (export "main" (func $main)))
        "#,
        );
    }
}<|MERGE_RESOLUTION|>--- conflicted
+++ resolved
@@ -6,22 +6,10 @@
 mod platform;
 mod reduced_module;
 
-<<<<<<< HEAD
-pub use self::{
-    binary_format::*,
-    compiler::*,
-    consts::*,
-    instruction_set::*,
-    platform::*,
-    reduced_module::*,
-};
-=======
 pub use self::{binary_format::*, compiler::*, instruction_set::*, platform::*, reduced_module::*};
->>>>>>> 1a628e39
 
 #[cfg(test)]
 mod tests {
-    use super::_SYS_HALT_FUEL_AMOUNT;
     use crate::{
         engine::bytecode::Instruction,
         rwasm::{
@@ -30,10 +18,7 @@
             reduced_module::ReducedModule,
             FuncOrExport,
             ImportFunc,
-<<<<<<< HEAD
             RouterInstructions,
-=======
->>>>>>> 1a628e39
         },
         AsContextMut,
         Caller,
@@ -43,11 +28,8 @@
         Linker,
         Store,
     };
-<<<<<<< HEAD
-=======
     use alloc::string::ToString;
     use fluentbase_rwasm_core::common::ValueType;
->>>>>>> 1a628e39
 
     #[derive(Default, Debug, Clone)]
     struct HostState {
@@ -79,14 +61,12 @@
             Compiler::new_with_linker(&wasm_binary, Some(&import_linker), true).unwrap();
         translator.translate(run_config.entrypoint, true).unwrap();
         let binary = translator.finalize().unwrap();
-<<<<<<< HEAD
-        let reduced_module = ReducedModule::new(binary.as_slice()).unwrap();
-        let _trace = reduced_module.trace_binary();
-=======
         let reduced_module = ReducedModule::new(binary.as_slice(), false).unwrap();
         // assert_eq!(translator.code_section, reduced_module.bytecode().clone());
         let _trace = reduced_module.trace();
->>>>>>> 1a628e39
+        let reduced_module = ReducedModule::new(binary.as_slice()).unwrap();
+        let _trace = reduced_module.trace_binary();
+        todo!("Add config");
         // execute translated rwasm
         let mut config = Config::default();
         config.consume_fuel(true);
