--- conflicted
+++ resolved
@@ -70,7 +70,7 @@
     }
 
     fn translate_entrypoint_internal(&mut self) -> Result<(), RwasmBuilderError> {
-        let ib = &mut self.translator.alloc.inst_builder;
+        let ib = &mut self.translator.alloc().inst_builder;
         ib.push_inst(Instruction::SignatureCheck(0.into()));
         ib.push_inst(Instruction::StackAlloc {
             max_stack_height: 0,
@@ -252,15 +252,11 @@
         if !is_type_matches {
             return Err(RwasmBuilderError::MalformedFuncType);
         }
-<<<<<<< HEAD
-        let instr_builder = &mut self.translator.alloc().inst_builder;
-=======
-        let ib = &mut self.translator.alloc.inst_builder;
+        let ib = &mut self.translator.alloc().inst_builder;
         ib.push_inst(Instruction::SignatureCheck(0.into()));
         ib.push_inst(Instruction::StackAlloc {
             max_stack_height: 0,
         });
->>>>>>> 76d31917
         if self.res.engine().config().get_consume_fuel() {
             ib.push_inst(Instruction::ConsumeFuel(linker_entity.block_fuel.into()));
         }
@@ -329,7 +325,6 @@
             // so let's put this hardcoded condition here only for e2e tests, otherwise we need to
             // patch a lot of spec tests
             if cfg!(feature = "e2e") {
-<<<<<<< HEAD
                 if is_i32_translator {
                     if global_type == ValueType::I64 && is_i32_translator {
                         ib.push_inst(Instruction::I32Const(666.into()));
@@ -344,13 +339,6 @@
                     ib.push_inst(Instruction::I64Const(666.into()));
                     ib.push_inst(Instruction::GlobalSet(global_index.into()));
                 }
-
-=======
-                ib.push_inst(Instruction::I64Const(666.into()));
-                self.translator.stack_height.push();
-                ib.push_inst(Instruction::GlobalSet(global_index.into()));
-                self.translator.stack_height.pop1();
->>>>>>> 76d31917
                 return Ok(());
             }
             return Err(RwasmBuilderError::ImportedGlobalsAreDisabled);
@@ -359,18 +347,13 @@
         assert!(global_index as usize - len_globals < global_inits.len());
         let global_expr = &global_inits[global_index as usize - len_globals];
         if let Some(value) = global_expr.eval_const() {
-<<<<<<< HEAD
             self.translate_const(global_type, value);
-=======
-            ib.push_inst(Instruction::I64Const(value));
-            self.translator.stack_height.push();
->>>>>>> 76d31917
+            self.translator.stack_height().push();
         } else if let Some(value) = global_expr.funcref() {
             let ib = &mut self.translator.alloc().inst_builder;
             ib.push_inst(Instruction::RefFunc(value.into_u32().into()));
-            self.translator.stack_height.push();
+            self.translator.stack_height().push();
         } else if let Some(index) = global_expr.global() {
-<<<<<<< HEAD
             let ib = &mut self.translator.alloc().inst_builder;
             if is_i32_translator {
                 if global_type == ValueType::I64 {
@@ -383,6 +366,7 @@
         } else {
             let value = Self::translate_const_expr(global_expr)?;
             self.translate_const(global_type, value);
+            self.translator.stack_height().push();
         }
         if is_i32_translator {
             self.translator
@@ -400,17 +384,6 @@
             ib.push_inst(Instruction::GlobalSet(global_index.into()));
         }
 
-=======
-            ib.push_inst(Instruction::GlobalGet(index.into()));
-            self.translator.stack_height.push();
-        } else {
-            let value = Self::translate_const_expr(global_expr)?;
-            ib.push_inst(Instruction::I64Const(value));
-            self.translator.stack_height.push();
-        }
-        ib.push_inst(Instruction::GlobalSet(global_index.into()));
-        self.translator.stack_height.pop1();
->>>>>>> 76d31917
         Ok(())
     }
 
@@ -422,13 +395,9 @@
                 return Err(RwasmBuilderError::ImportedTablesAreDisabled);
             }
             instr_builder.push_inst(Instruction::I32Const(0.into()));
-            self.translator.stack_height.push();
             instr_builder.push_inst(Instruction::I64Const(table.minimum().into()));
-            self.translator.stack_height.push();
             instr_builder.push_inst(Instruction::TableGrow((table_index as u32).into()));
             instr_builder.push_inst(Instruction::Drop);
-            self.translator.stack_height.pop2();
-            self.translator.stack_height.push();
         }
         Ok(())
     }
