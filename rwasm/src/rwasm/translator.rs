--- conflicted
+++ resolved
@@ -114,10 +114,6 @@
             Some(value) => value,
             None => return Ok(()),
         };
-<<<<<<< HEAD
-        let instr_builder = &mut self.translator.alloc().inst_builder;
-=======
->>>>>>> cb1a6a18
         let export_index = self
             .res
             .res
@@ -131,7 +127,7 @@
         // to make sure it won't cause potential stack overflow or underflow
         self.ensure_func_type_empty(export_index)?;
         // emit call internal for the `main` function inside entrypoint
-        let instr_builder = &mut self.translator.alloc.inst_builder;
+        let instr_builder = &mut self.translator.alloc().inst_builder;
         instr_builder.push_inst(Instruction::CallInternal(export_index.into()));
         Ok(())
     }
