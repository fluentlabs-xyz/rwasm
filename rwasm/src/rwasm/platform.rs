<<<<<<< HEAD
use crate::{
    common::{UntypedValue, ValueType},
    module::ImportName,
    FuncType,
};
=======
use crate::{module::ImportName, FuncType};
>>>>>>> 1a628e39
use alloc::{collections::BTreeMap, string::String, vec::Vec};
use fluentbase_rwasm_core::common::ValueType;

pub trait ImportHandler {
    // sys calls
    fn sys_halt(&mut self, _exit_code: u32) {}
    fn sys_write(&mut self, _offset: u32, _length: u32) {}
    fn sys_read(&mut self, _offset: u32, _length: u32) {}
    // evm calls
    fn evm_return(&mut self, _offset: u32, _length: u32) {}
}

#[derive(Default, Debug)]
pub struct DefaultImportHandler {
    pub input: Vec<UntypedValue>,
    exit_code: u32,
    output: Vec<UntypedValue>,
    output_len: u32,
    pub state: u32,
}

impl ImportHandler for DefaultImportHandler {
    fn sys_halt(&mut self, exit_code: u32) {
        self.exit_code = exit_code;
    }

    fn sys_write(&mut self, _offset: u32, _length: u32) {}
    fn sys_read(&mut self, _offset: u32, _length: u32) {}

    fn evm_return(&mut self, _offset: u32, _length: u32) {}
}

impl DefaultImportHandler {
    pub fn new(input: Vec<UntypedValue>) -> Self {
        Self {
            input,
            ..Default::default()
        }
    }

    pub fn next_input(&mut self) -> Option<UntypedValue> {
        self.input.pop()
    }

    pub fn exit_code(&self) -> u32 {
        self.exit_code
    }

    pub fn output(&self) -> &Vec<UntypedValue> {
        &self.output
    }

    pub fn output_len(&self) -> u32 {
        self.output_len
    }

    pub fn clear_ouput(&mut self, new_output_len: u32) {
        self.output = vec![];
        self.output_len = new_output_len;
    }

    pub fn add_result(&mut self, result: UntypedValue) {
        self.output.push(result);
    }
}

#[derive(Debug, Clone)]
pub struct ImportFuncName(String, String);

impl Into<ImportName> for ImportFuncName {
    fn into(self) -> ImportName {
        ImportName::new(self.0.as_str(), self.1.as_str())
    }
}

#[derive(Debug, Clone)]
pub struct ImportFunc {
    import_name: ImportFuncName,
    index: u32,
    func_type: FuncType,
    fuel_amount: u32,
}

impl ImportFunc {
    pub fn new(
        import_name: ImportFuncName,
        index: u32,
        func_type: FuncType,
        fuel_amount: u32,
    ) -> Self {
        Self {
            import_name,
            index,
            func_type,
            fuel_amount,
        }
    }

    pub fn new_env<'a>(
        module_name: String,
        fn_name: String,
        index: u16,
        fuel_amount: u32,
        input: &'a [ValueType],
        output: &'a [ValueType],
    ) -> Self {
        let func_type = FuncType::new_with_refs(input, output);
        Self::new(
            ImportFuncName(module_name, fn_name),
            index as u32,
            func_type,
            fuel_amount,
        )
    }

    pub fn import_name(&self) -> ImportName {
        ImportName::new(self.import_name.0.as_str(), self.import_name.1.as_str())
    }

    pub fn index(&self) -> u32 {
        self.index
    }

    pub fn func_type(&self) -> &FuncType {
        &self.func_type
    }
}

#[derive(Default)]
pub struct ImportLinker {
    func_by_index: BTreeMap<u32, ImportFunc>,
    func_by_name: BTreeMap<ImportName, (u32, u32)>,
}

impl ImportLinker {
    pub fn insert_function(&mut self, import_func: ImportFunc) {
        if self.func_by_index.contains_key(&import_func.index) {
            return;
        }
        self.func_by_index
            .insert(import_func.index, import_func.clone());
        if self.func_by_name.contains_key(&import_func.import_name()) {
            return;
        }
        self.func_by_name.insert(
            import_func.import_name(),
            (import_func.index, import_func.fuel_amount),
        );
    }

    pub fn resolve_by_index(&self, index: u32) -> Option<&ImportFunc> {
        self.func_by_index.get(&index)
    }

    pub fn index_mapping(&self) -> &BTreeMap<ImportName, (u32, u32)> {
        &self.func_by_name
    }
}<|MERGE_RESOLUTION|>--- conflicted
+++ resolved
@@ -1,12 +1,4 @@
-<<<<<<< HEAD
-use crate::{
-    common::{UntypedValue, ValueType},
-    module::ImportName,
-    FuncType,
-};
-=======
 use crate::{module::ImportName, FuncType};
->>>>>>> 1a628e39
 use alloc::{collections::BTreeMap, string::String, vec::Vec};
 use fluentbase_rwasm_core::common::ValueType;
 
