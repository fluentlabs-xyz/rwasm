--- conflicted
+++ resolved
@@ -33,11 +33,8 @@
     BinaryFormat(BinaryFormatError),
     NotSupportedImport,
     UnknownImport(ImportName),
-<<<<<<< HEAD
+    MemoryUsageTooBig,
     DropKeepOutOfBounds,
-=======
-    MemoryUsageTooBig,
->>>>>>> f59e620e
 }
 
 pub trait Translator {
@@ -94,11 +91,7 @@
         self.translate_memory()?;
 
         if let Some(fn_idx) = fn_idx {
-<<<<<<< HEAD
             self.translate_function(fn_idx, true)?;
-=======
-            self.translate_function(fn_idx)?;
->>>>>>> f59e620e
         } else {
             // find main entrypoint (it must starts with `main` keyword)
             let main_index = self
@@ -109,46 +102,17 @@
                 .into_func_idx()
                 .ok_or(CompilerError::MissingEntrypoint)?;
             // translate main entrypoint
-<<<<<<< HEAD
             self.translate_function(main_index, true)?;
-=======
-            self.translate_function(main_index)?;
->>>>>>> f59e620e
             // translate rest functions
             let total_fns = self.module.funcs.len();
             for i in 0..total_fns {
                 if i != main_index as usize {
-<<<<<<< HEAD
                     self.translate_function(i as u32, false)?;
-=======
-                    self.translate_function(i as u32)?;
->>>>>>> f59e620e
                 }
             }
         }
         // there is no need to inject because code is already validated
         self.code_section.finalize(false);
-        self.is_translated = true;
-        Ok(())
-    }
-
-<<<<<<< HEAD
-=======
-    pub fn translate_wo_entrypoint(&mut self) -> Result<(), CompilerError> {
-        if self.is_translated {
-            unreachable!("already translated");
-        }
-        // translate memory and global first
-        let total_globals = self.module.globals.len();
-        for i in 0..total_globals {
-            self.translate_global(i as u32)?;
-        }
-        self.translate_memory()?;
-        // translate rest functions
-        let total_fns = self.module.funcs.len();
-        for i in 0..total_fns {
-            self.translate_function(i as u32)?;
-        }
         self.is_translated = true;
         Ok(())
     }
@@ -173,7 +137,6 @@
         }
     }
 
->>>>>>> f59e620e
     fn translate_memory(&mut self) -> Result<(), CompilerError> {
         let mut init_memory = 0;
         for memory in self.module.data_segments.iter() {
