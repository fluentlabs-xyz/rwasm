use crate::{
    core::ImportLinker,
    engine::{bytecode::Instruction, RwasmConfig, StateRouterConfig},
    module::ImportName,
    rwasm::{BinaryFormat, RwasmModule},
    AsContextMut,
    Caller,
    Config,
    Engine,
    Func,
    Linker,
    Module,
    Store,
};

#[derive(Default, Debug, Clone)]
struct HostState {
    exit_code: i32,
    state: u32,
}

#[cfg(feature = "std")]
pub fn trace_bytecode(module: &Module, engine: &Engine) {
    let import_len = module.imports.len_funcs;
    for fn_index in 0..module.funcs.len() {
        if fn_index == module.funcs.len() - 1 {
            println!("# entrypoint {}", fn_index);
        } else if fn_index < import_len {
            println!("# imported func {}", fn_index);
        } else {
            println!("# func {}", fn_index);
        }
        let func_body = module.compiled_funcs.get(fn_index).unwrap();
        for instr in engine.instr_vec(*func_body) {
            println!("{:?}", instr);
        }
    }
    println!()
}

const SYS_HALT_CODE: u32 = 1010;
const SYS_STATE_CODE: u32 = 1011;

fn create_import_linker() -> ImportLinker {
    let mut import_linker = ImportLinker::default();
    import_linker.insert_function(ImportName::new("env", "_sys_halt"), SYS_HALT_CODE, 1);
    import_linker.insert_function(ImportName::new("env", "_sys_state"), SYS_STATE_CODE, 1);
    import_linker
}

fn execute_binary(wat: &str, host_state: HostState, config: Config) -> HostState {
    let wasm_binary = wat::parse_str(wat).unwrap();
    // compile rWASM module from WASM binary
    let rwasm_module = RwasmModule::compile_with_config(&wasm_binary, &config).unwrap();
    // lets encode/decode rWASM module
    let mut encoded_rwasm_module = Vec::new();
    rwasm_module
        .write_binary_to_vec(&mut encoded_rwasm_module)
        .unwrap();
    let rwasm_module = RwasmModule::read_from_slice(&encoded_rwasm_module).unwrap();
    // init engine and module
    let engine = Engine::new(&config);
    let module = rwasm_module.to_module(&engine);
    // trace bytecode for debug purposes
    trace_bytecode(&module, &engine);
    // execute translated rwasm
    let mut store = Store::new(&engine, host_state);
    store.add_fuel(1_000_000).unwrap();
    let mut linker = Linker::<HostState>::new(&engine);
    let sys_halt_func = Func::wrap::<_, _, _, false>(
        store.as_context_mut(),
        |mut caller: Caller<'_, HostState>, exit_code: i32| {
            caller.data_mut().exit_code = exit_code;
        },
    );
    let sys_state_func = Func::wrap::<_, _, _, false>(
        store.as_context_mut(),
        |mut caller: Caller<'_, HostState>| -> u32 { caller.data_mut().state },
    );
    engine.register_trampoline(store.inner.wrap_stored(SYS_HALT_CODE.into()), sys_halt_func);
    engine.register_trampoline(
        store.inner.wrap_stored(SYS_STATE_CODE.into()),
        sys_state_func,
    );
    linker.define("env", "_sys_halt", sys_halt_func).unwrap();
    linker.define("env", "_sys_state", sys_state_func).unwrap();
    // run start entrypoint
    let instance = linker
        .instantiate(&mut store, &module)
        .unwrap()
        .start(&mut store)
        .unwrap();
    let main_func = instance.get_func(&mut store, "main").unwrap();
    main_func.call(&mut store, &[], &mut []).unwrap();
    store.data().clone()
}

fn execute_binary_default(wat: &str) -> HostState {
    let config = RwasmModule::default_config(Some(create_import_linker()));
    execute_binary(wat, HostState::default(), config)
}

#[test]
fn test_memory_section() {
    execute_binary_default(
        r#"
    (module
      (type (;0;) (func))
      (func (;0;) (type 0)
        i32.const 0
        i64.load offset=0
        drop
        return
        )
      (memory (;0;) 17)
      (export "main" (func 0))
      (data (;0;) (i32.const 1048576) "Hello, World"))
        "#,
    );
}

#[test]
fn test_execute_br_and_drop_keep() {
    execute_binary_default(
        r#"
    (module
      (type (;0;) (func))
      (func (;0;) (type 0)
        i32.const 7
        (block $my_block
          i32.const 100
          i32.const 20
          i32.const 3
          br $my_block
          )
        i32.const 3
        i32.add
        return
        )
      (memory (;0;) 17)
      (export "main" (func 0)))
        "#,
    );
}

#[test]
fn test_executed_nested_function_calls() {
    execute_binary_default(
        r#"
    (module
      (type (;0;) (func))
      (func (;0;) (type 0)
        i32.const 100
        i32.const 20
        i32.add
        i32.const 20
        i32.add
        drop
        )
      (func (;1;) (type 0)
        call 0
        )
      (memory (;0;) 17)
      (export "main" (func 1)))
        "#,
    );
}

#[test]
fn test_recursive_main_call() {
    execute_binary_default(
        r#"
    (module
      (type (;0;) (func))
      (func (;0;) (type 0)
        (block $my_block
          global.get 0
          i32.const 3
          i32.gt_u
          br_if $my_block
          global.get 0
          i32.const 1
          i32.add
          global.set 0
          call 0
          )
        )
      (global (;0;) (mut i32) (i32.const 0))
      (export "main" (func 0)))
        "#,
    );
}

#[test]
fn test_execute_simple_add_program() {
    execute_binary_default(
        r#"
    (module
      (func $main
        global.get 0
        global.get 1
        call $add
        global.get 2
        call $add
        drop
        )
      (func $add (param $lhs i32) (param $rhs i32) (result i32)
        local.get $lhs
        local.get $rhs
        i32.add
        )
      (global (;0;) i32 (i32.const 100))
      (global (;1;) i32 (i32.const 20))
      (global (;2;) i32 (i32.const 3))
      (export "main" (func $main)))
        "#,
    );
}

#[test]
fn test_exit_code() {
    let host_state = execute_binary_default(
        r#"
    (module
      (type (;0;) (func (param i32)))
      (type (;1;) (func))
      (import "env" "_sys_halt" (func (;0;) (type 0)))
      (func (;1;) (type 1)
        i32.const 123
        call 0)
      (memory (;0;) 17)
      (export "memory" (memory 0))
      (export "main" (func 1)))
        "#,
    );
    assert_eq!(host_state.exit_code, 123);
}

#[test]
fn test_call_indirect() {
    execute_binary_default(
        r#"
    (module
      (type $check (func (param i32) (param i32) (result i32)))
      (table funcref (elem $add))
      (func $main
        i32.const 100
        i32.const 20
        i32.const 0
        call_indirect (type $check)
        drop
        )
      (func $add (type $check)
        local.get 0
        local.get 1
        i32.add
        )
      (export "main" (func $main)))
        "#,
    );
}

#[test]
fn test_passive_data_section() {
    execute_binary_default(
        r#"
    (module
      (type (;0;) (func))
      (func (;0;) (type 0)
        return
        )
      (memory (;0;) 17)
      (export "main" (func 0))
      (data "Hello, World"))
        "#,
    );
}

#[test]
fn test_passive_elem_section() {
    execute_binary_default(
        r#"
(module
  (table 1 funcref)
  (func $main
    return
    )
  (func $f1 (result i32)
   i32.const 42
   )
  (func $f2 (result i32)
   i32.const 100
   )
  (elem func $f1)
  (elem func $f2)
  (export "main" (func $main)))
    "#,
    );
}

#[test]
fn test_locals() {
    let host_state = execute_binary_default(
        r#"
    (module
      (type (;0;) (func))
      (func (;0;) (type 0)
        (local i32)
        return)
      (memory (;0;) 1)
      (export "memory" (memory 0))
      (export "main" (func 0)))
        "#,
    );
    assert_eq!(host_state.exit_code, 0);
}

#[test]
fn test_state_router() {
    let wat = r#"
    (module
      (type (;0;) (func (param i32)))
      (type (;1;) (func))
      (type (;2;) (func (result i32)))
      (import "env" "_sys_halt" (func (;0;) (type 0)))
      (import "env" "_sys_state" (func (;1;) (type 2)))
      (func (;2;) (type 1)
        i32.const 100
        call 0)
      (func (;3;) (type 1)
        i32.const 200
        call 0)
      (memory (;0;) 1)
      (export "memory" (memory 0))
      (export "main" (func 2))
      (export "deploy" (func 3)))
        "#;

    const STATE_DEPLOY: u32 = 11;
    const STATE_MAIN: u32 = 22;

    let mut config = RwasmModule::default_config(None);
    config.rwasm_config(RwasmConfig {
        state_router: Some(StateRouterConfig {
            states: Box::new([
                ("deploy".to_string(), STATE_DEPLOY),
                ("main".to_string(), STATE_MAIN),
            ]),
            opcode: Instruction::Call(SYS_STATE_CODE.into()),
        }),
        entrypoint_name: None,
        import_linker: Some(create_import_linker()),
        wrap_import_functions: true,
        translate_drop_keep: false,
<<<<<<< HEAD
        use_32bit_mode: false,
=======
        allow_malformed_entrypoint_func_type: false,
>>>>>>> cb1a6a18
    });
    // run with deployment state (a result is 200)
    let mut host_state = HostState::default();
    host_state.state = STATE_DEPLOY;
    host_state = execute_binary(wat, host_state, config.clone());
    assert_eq!(host_state.exit_code, 200);
    // run with the main state (a result is 100)
    host_state.state = STATE_MAIN;
    host_state = execute_binary(wat, host_state, config);
    assert_eq!(host_state.exit_code, 100);
}

#[test]
fn test_input_retrieval() {
    let wat = r#"
    (module
      (type (;0;) (func))
      (func (;0;) (type 0)
        return
      )
      (memory (;0;) 17)
      (export "main" (func 0))
      (@custom "input" "\00\01\02")
    )"#;
    let config = RwasmModule::default_config(Some(create_import_linker()));
    let wasm_binary = wat::parse_str(wat).unwrap();
    let (_, input) = RwasmModule::compile_and_retrieve_input(&wasm_binary, &config).unwrap();
    assert_eq!(input, vec![0x00, 0x01, 0x02]);
    let host_state = execute_binary_default(wat);
    assert_eq!(host_state.exit_code, 0);
}<|MERGE_RESOLUTION|>--- conflicted
+++ resolved
@@ -352,11 +352,8 @@
         import_linker: Some(create_import_linker()),
         wrap_import_functions: true,
         translate_drop_keep: false,
-<<<<<<< HEAD
+        allow_malformed_entrypoint_func_type: false,
         use_32bit_mode: false,
-=======
-        allow_malformed_entrypoint_func_type: false,
->>>>>>> cb1a6a18
     });
     // run with deployment state (a result is 200)
     let mut host_state = HostState::default();
