--- conflicted
+++ resolved
@@ -5,25 +5,12 @@
 use super::{AsContext, AsContextMut, Stored};
 use crate::arena::ArenaIndex;
 use crate::{
-<<<<<<< HEAD
-    arena::ArenaIndex,
-    common::{TrapCode, UntypedValue, ValueType},
-    engine::executor::EntityGrowError,
-    store::ResourceLimiterRef,
-    value::WithType,
-    Func,
-    Value,
-};
-use alloc::vec::Vec;
-use core::cmp::max;
-=======
     engine::executor::EntityGrowError, module::FuncIdx, store::ResourceLimiterRef, value::WithType,
     Func, FuncRef, Value,
 };
 use alloc::vec::Vec;
 use core::cmp::max;
 use fluentbase_rwasm_core::common::{TrapCode, UntypedValue, ValueType};
->>>>>>> 1a628e39
 
 mod element;
 mod error;
