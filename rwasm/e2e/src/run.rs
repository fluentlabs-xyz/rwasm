--- conflicted
+++ resolved
@@ -6,10 +6,6 @@
     Config,
     ExternRef,
     FuncRef,
-<<<<<<< HEAD
-    Instance,
-=======
->>>>>>> f59e620e
     Store,
     Value,
 };
